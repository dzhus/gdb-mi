--- conflicted
+++ resolved
@@ -534,18 +534,9 @@
         ; Needs GDB 6.0 onwards.
        (list "-file-list-exec-source-file" 'gdb-get-source-file)))
   (gdb-input
-<<<<<<< HEAD
-   ; Needs GDB 6.0 onwards.
-   (list "-file-list-exec-source-file" 'gdb-get-source-file))
-  (gdb-input
-   (list "-gdb-show prompt" 'gdb-get-prompt))
-  ;;
-  (run-hooks 'gdb-mode-hook))
-=======
    (list "-data-list-register-names" 'gdb-register-names-handler))
   (gdb-input
    (list "-gdb-show prompt" 'gdb-get-prompt)))
->>>>>>> ac940636
 
 (defvar gdb-define-alist nil "Alist of #define directives for GUD tooltips.")
 
