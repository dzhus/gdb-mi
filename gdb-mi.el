;;; gdb-mi.el --- User Interface for running GDB

;; Copyright (C) 2007, 2008, 2009 Free Software Foundation, Inc.

<<<<<<< HEAD
;; Author: Nick Roberts <nickrob@gnu.org>
;; Maintainer: FSF
;; Keywords: unix, tools

;; This file is part of GNU Emacs.
=======
;; This file will become part of GNU Emacs.
;; Version 0.6.1.
;; Use with gud.el from the same archive.
>>>>>>> 819c74d5

;; Homepage: http://www.emacswiki.org/emacs/GDB-MI

;; GNU Emacs is free software: you can redistribute it and/or modify
;; it under the terms of the GNU General Public License as published by
;; the Free Software Foundation, either version 3 of the License, or
;; (at your option) any later version.

;; GNU Emacs is distributed in the hope that it will be useful,
;; but WITHOUT ANY WARRANTY; without even the implied warranty of
;; MERCHANTABILITY or FITNESS FOR A PARTICULAR PURPOSE.  See the
;; GNU General Public License for more details.

;; You should have received a copy of the GNU General Public License
;; along with GNU Emacs.  If not, see <http://www.gnu.org/licenses/>.

;;; Credits:

;; This file was written by by Nick Roberts following the general design
;; used in gdb-ui.el for Emacs 22.1 - 23.1.  It is currently being developed
;; by Dmitry Dzhus <dima@sphinx.net.ru> as part of the Google Summer
;; of Code 2009 Project "Emacs GDB/MI migration".

;;; Commentary:

;; This mode acts as a graphical user interface to GDB.  You can interact with
;; GDB through the GUD buffer in the usual way, but there are also further
;; buffers which control the execution and describe the state of your program.
;; It separates the input/output of your program from that of GDB and displays
;; expressions and their current values in their own buffers.  It also uses
;; features of Emacs 21 such as the fringe/display margin for breakpoints, and
;; the toolbar (see the GDB Graphical Interface section in the Emacs info
;; manual).

;; M-x gdb will start the debugger.

;; This file uses GDB/MI as the primary interface to GDB.  It is still under
;; development and is part of a process to migrate Emacs from annotations (as
;; used in gdb-ui.el) to GDB/MI.  It runs gdb with GDB/MI (-interp=mi) and
;; access CLI using "-interpreter-exec console cli-command".  This code works
;; without gdb-ui.el and uses MI tokens instead of queues. Eventually MI
;; should be asynchronous.

;; This mode will PARTLY WORK WITH RECENT GDB RELEASES (status in modeline
;; doesn't update properly when execution commands are issued from GUD buffer)
;; and WORKS BEST when GDB runs asynchronously: maint set linux-async on.
;;
<<<<<<< HEAD
;; You need development version of GDB 7.0 for the thread buffer to work.
=======
;; You need the DEVELOPMENT VERSION of GDB 7.0 for this code to work.
>>>>>>> 819c74d5

;; This file replaces gdb-ui.el and is for development with GDB.  Use the
;; release branch of Emacs 22 for the latest version of gdb-ui.el.

;; Windows Platforms:

;; If you are using Emacs and GDB on Windows you will need to flush the buffer
;; explicitly in your program if you want timely display of I/O in Emacs.
;; Alternatively you can make the output stream unbuffered, for example, by
;; using a macro:

;;           #ifdef UNBUFFERED
;;	     setvbuf (stdout, (char *) NULL, _IONBF, 0);
;;	     #endif

;; and compiling with -DUNBUFFERED while debugging.

;; If you are using Cygwin GDB and find that the source is not being displayed
;; in Emacs when you step through it, possible solutions are to:

;;   1) Use Cygwin X Windows and Cygwin Emacs.
;;        (Since 22.1 Emacs builds under Cygwin.)
;;   2) Use MinGW GDB instead.
;;   3) Use cygwin-mount.el

;;; Mac OSX:

;; GDB in Emacs on Mac OSX works best with FSF GDB as Apple have made
;; some changes to the version that they include as part of Mac OSX.
;; This requires GDB version 7.0 or later (estimated release date Aug 2009)
;; as earlier versions don not compile on Mac OSX.

;;; Known Bugs:

;; 1) Stack buffer doesn't parse MI output if you stop in a routine without
;;    line information, e.g., a routine in libc (just a TODO item).

;; TODO:
;; 2) Watch windows to work with threads.
;; 3) Use treebuffer.el instead of the speedbar for watch-expressions?
;; 4) Mark breakpoint locations on scroll-bar of source buffer?

;;; Code:

(require 'gud)
(require 'json)
(require 'bindat)

(defvar tool-bar-map)
(defvar speedbar-initial-expansion-list-name)

(defvar	gdb-memory-address "main")
(defvar	gdb-memory-last-address nil
  "Last successfully accessed memory address.")
(defvar	gdb-memory-next-page nil
  "Address of next memory page for program memory buffer.")
(defvar	gdb-memory-prev-page nil
  "Address of previous memory page for program memory buffer.")

(defvar gdb-frame-number "0")
(defvar gdb-thread-number "1"
  "Main current thread.

Invalidation triggers use this variable to query GDB for
information on the specified thread by wrapping GDB/MI commands
in `gdb-current-context-command'.

This variable may be updated implicitly by GDB via
`gdb-thread-list-handler-custom' or explicitly by
`gdb-select-thread'.")

;; Used to show overlay arrow in source buffer. All set in
;; gdb-get-main-selected-frame. Disassembly buffer should not use
;; these but rely on buffer-local thread information instead.
(defvar gdb-selected-frame nil
  "Name of selected function for main current thread.")
(defvar gdb-selected-file nil
  "Name of selected file for main current thread.")
(defvar gdb-selected-line nil
  "Number of selected line for main current thread.")

(defvar gdb-threads-list nil
  "Associative list of threads provided by \"-thread-info\" MI command.

Keys are thread numbers (in strings) and values are structures as
returned from -thread-info by `json-partial-output'. Updated in
`gdb-thread-list-handler-custom'.")

(defvar gdb-breakpoints-list nil
  "Associative list of breakpoints provided by \"-break-list\" MI command.

Keys are breakpoint numbers (in string) and values are structures
as returned from \"-break-list\" by `json-partial-output'
\(\"body\" field is used). Updated in
`gdb-breakpoints-list-handler-custom'.")

(defvar gdb-current-language nil)
(defvar gdb-var-list nil
  "List of variables in watch window.
Each element has the form (VARNUM EXPRESSION NUMCHILD TYPE VALUE STATUS) where
STATUS is nil (unchanged), `changed' or `out-of-scope'.")
(defvar gdb-main-file nil "Source file from which program execution begins.")
(defvar gdb-overlay-arrow-position nil)
(defvar gdb-stack-position nil)

(defvar gdb-location-alist nil
  "Alist of breakpoint numbers and full filenames.  Only used for files that
Emacs can't find.")
(defvar gdb-active-process nil
  "GUD tooltips display variable values when t, and macro definitions otherwise.")
(defvar gdb-error "Non-nil when GDB is reporting an error.")
(defvar gdb-macro-info nil
  "Non-nil if GDB knows that the inferior includes preprocessor macro info.")
(defvar gdb-register-names nil "List of register names.")
(defvar gdb-changed-registers nil
  "List of changed register numbers (strings).")
(defvar gdb-buffer-fringe-width nil)
(defvar gdb-last-command nil)
(defvar gdb-prompt-name nil)
(defvar gdb-token-number 0)
(defvar gdb-handler-alist '())
(defvar gdb-handler-number nil)
(defvar gdb-source-file-list nil
  "List of source files for the current executable.")
(defvar gdb-first-done-or-error t)
(defvar gdb-source-window nil)
(defvar gdb-inferior-status nil)
(defvar gdb-continuation nil)
(defvar gdb-filter-output nil
  "Message to be shown in GUD console.

This variable is updated in `gdb-done-or-error' and returned by
`gud-gdbmi-marker-filter'.")

(defvar gdb-buffer-type nil
  "One of the symbols bound in `gdb-buffer-rules'.")
(make-variable-buffer-local 'gdb-buffer-type)

(defvar gdb-output-sink 'nil
  "The disposition of the output of the current gdb command.
Possible values are these symbols:

    `user' -- gdb output should be copied to the GUD buffer
              for the user to see.

    `emacs' -- output should be collected in the partial-output-buffer
	       for subsequent processing by a command.  This is the
	       disposition of output generated by commands that
	       gdb mode sends to gdb on its own behalf.")

(defvar gdb-pending-triggers '()
  "A list of trigger functions which have not yet been handled.

Elements are either function names or pairs (buffer . function)")

(defmacro gdb-add-pending (item)
  `(push ,item gdb-pending-triggers))
(defmacro gdb-pending-p (item)
  `(member ,item gdb-pending-triggers))
(defmacro gdb-delete-pending (item)
  `(setq gdb-pending-triggers
         (delete ,item gdb-pending-triggers)))

(defcustom gdb-debug-log-max 128
  "Maximum size of `gdb-debug-log'.  If nil, size is unlimited."
  :group 'gdb
  :type '(choice (integer :tag "Number of elements")
		 (const   :tag "Unlimited" nil))
  :version "22.1")

(defvar gdb-debug-log nil
  "List of commands sent to and replies received from GDB.
Most recent commands are listed first.  This list stores only the last
`gdb-debug-log-max' values.  This variable is used to debug GDB-MI.")

;;;###autoload
(defcustom gdb-enable-debug nil
  "Non-nil means record the process input and output in `gdb-debug-log'."
  :type 'boolean
  :group 'gdb
  :version "22.1")

(defcustom gdb-cpp-define-alist-program "gcc -E -dM -"
  "Shell command for generating a list of defined macros in a source file.
This list is used to display the #define directive associated
with an identifier as a tooltip.  It works in a debug session with
GDB, when `gud-tooltip-mode' is t.

Set `gdb-cpp-define-alist-flags' for any include paths or
predefined macros."
  :type 'string
  :group 'gdb
  :version "22.1")

(defcustom gdb-cpp-define-alist-flags ""
  "Preprocessor flags for `gdb-cpp-define-alist-program'."
  :type 'string
  :group 'gdb
  :version "22.1")

 (defcustom gdb-create-source-file-list t
   "Non-nil means create a list of files from which the executable was built.
 Set this to nil if the GUD buffer displays \"initializing...\" in the mode
 line for a long time when starting, possibly because your executable was
 built from a large number of files.  This allows quicker initialization
 but means that these files are not automatically enabled for debugging,
 e.g., you won't be able to click in the fringe to set a breakpoint until
 execution has already stopped there."
   :type 'boolean
   :group 'gdb
   :version "23.1")

(defcustom gdb-show-main nil
  "Non-nil means display source file containing the main routine at startup.
Also display the main routine in the disassembly buffer if present."
  :type 'boolean
  :group 'gdb
  :version "22.1")

; Note: This mode requires a separate buffer for inferior IO.
(defconst gdb-use-separate-io-buffer t)

(defun gdb-force-mode-line-update (status)
  (let ((buffer gud-comint-buffer))
    (if (and buffer (buffer-name buffer))
	(with-current-buffer buffer
	  (setq mode-line-process
		(format ":%s [%s]"
			(process-status (get-buffer-process buffer)) status))
	  ;; Force mode line redisplay soon.
	  (force-mode-line-update)))))

(defun gdb-enable-debug (arg)
  "Toggle logging of transaction between Emacs and Gdb.
The log is stored in `gdb-debug-log' as an alist with elements
whose cons is send, send-item or recv and whose cdr is the string
being transferred.  This list may grow up to a size of
`gdb-debug-log-max' after which the oldest element (at the end of
the list) is deleted every time a new one is added (at the front)."
  (interactive "P")
  (setq gdb-enable-debug
	(if (null arg)
	    (not gdb-enable-debug)
	  (> (prefix-numeric-value arg) 0)))
  (message (format "Logging of transaction %sabled"
		   (if gdb-enable-debug "en" "dis"))))

(defun gdb-find-watch-expression ()
  (let* ((var (nth (- (line-number-at-pos (point)) 2) gdb-var-list))
	 (varnum (car var)) expr array)
    (string-match "\\(var[0-9]+\\)\\.\\(.*\\)" varnum)
    (let ((var1 (assoc (match-string 1 varnum) gdb-var-list)) var2 varnumlet
	  (component-list (split-string (match-string 2 varnum) "\\." t)))
      (setq expr (nth 1 var1))
      (setq varnumlet (car var1))
      (dolist (component component-list)
	(setq var2 (assoc varnumlet gdb-var-list))
	(setq expr (concat expr
			   (if (string-match ".*\\[[0-9]+\\]$" (nth 3 var2))
			       (concat "[" component "]")
			     (concat "." component))))
	(setq varnumlet (concat varnumlet "." component)))
      expr)))

(defvar gdb-locals-font-lock-keywords
  '(
    ;; var = type value
    ( "\\(^\\(\\sw\\|[_.]\\)+\\)\t+\\(\\(\\sw\\|[_.]\\)+\\)"
      (1 font-lock-variable-name-face)
      (3 font-lock-type-face))
    )
  "Font lock keywords used in `gdb-local-mode'.")

;;;###autoload
(defun gdb (command-line)
  "Run gdb on program FILE in buffer *gud-FILE*.
The directory containing FILE becomes the initial working directory
and source-file directory for your debugger.

If `gdb-many-windows' is nil (the default value) then gdb just
pops up the GUD buffer unless `gdb-show-main' is t.  In this case
it starts with two windows: one displaying the GUD buffer and the
other with the source file with the main routine of the inferior.

If `gdb-many-windows' is t, regardless of the value of
`gdb-show-main', the layout below will appear unless
`gdb-use-separate-io-buffer' is nil when the source buffer
occupies the full width of the frame.  Keybindings are shown in
some of the buffers.

Watch expressions appear in the speedbar/slowbar.

The following commands help control operation :

`gdb-many-windows'    - Toggle the number of windows gdb uses.
`gdb-restore-windows' - To restore the window layout.

See Info node `(emacs)GDB Graphical Interface' for a more
detailed description of this mode.


+----------------------------------------------------------------------+
|                               GDB Toolbar                            |
+-----------------------------------+----------------------------------+
| GUD buffer (I/O of GDB)           | Locals buffer                    |
|                                   |                                  |
|                                   |                                  |
|                                   |                                  |
+-----------------------------------+----------------------------------+
| Source buffer                     | I/O buffer (of debugged program) |
|                                   | (comint-mode)                    |
|                                   |                                  |
|                                   |                                  |
|                                   |                                  |
|                                   |                                  |
|                                   |                                  |
|                                   |                                  |
+-----------------------------------+----------------------------------+
| Stack buffer                      | Breakpoints buffer               |
| RET      gdb-frames-select        | SPC    gdb-toggle-breakpoint     |
|                                   | RET    gdb-goto-breakpoint       |
|                                   | D      gdb-delete-breakpoint     |
+-----------------------------------+----------------------------------+"
  ;;
  (interactive (list (gud-query-cmdline 'gdb)))

  (when (and gud-comint-buffer
	   (buffer-name gud-comint-buffer)
	   (get-buffer-process gud-comint-buffer)
	   (with-current-buffer gud-comint-buffer (eq gud-minor-mode 'gdba)))
	(gdb-restore-windows)
	(error
	 "Multiple debugging requires restarting in text command mode"))
  ;;
  (gud-common-init command-line nil 'gud-gdbmi-marker-filter)
  (set (make-local-variable 'gud-minor-mode) 'gdbmi)
  (setq comint-input-sender 'gdb-send)

  (gud-def gud-tbreak "tbreak %f:%l" "\C-t"
	   "Set temporary breakpoint at current line.")
  (gud-def gud-jump
	   (progn (gud-call "tbreak %f:%l") (gud-call "jump %f:%l"))
	   "\C-j" "Set execution address to current line.")

  (gud-def gud-up     "up %p"     "<" "Up N stack frames (numeric arg).")
  (gud-def gud-down   "down %p"   ">" "Down N stack frames (numeric arg).")
  (gud-def gud-print  "print %e"  "\C-p" "Evaluate C expression at point.")
  (gud-def gud-pstar  "print* %e" nil
	   "Evaluate C dereferenced pointer expression at point.")

  (gud-def gud-step   "-exec-step %p"              "\C-s"
	   "Step one source line with display.")
  (gud-def gud-stepi  "-exec-step-instruction %p"  "\C-i"
	   "Step one instruction with display.")
  (gud-def gud-next   "-exec-next %p"              "\C-n"
	   "Step one line (skip functions).")
  (gud-def gud-nexti  "nexti %p" nil
	   "Step one instruction (skip functions).")
  (gud-def gud-cont   "-exec-continue"             "\C-r"
	   "Continue with display.")
  (gud-def gud-finish "-exec-finish"               "\C-f"
	   "Finish executing current function.")
  (gud-def gud-run    "-exec-run"	     nil    "Runn the program.")

  (local-set-key "\C-i" 'gud-gdb-complete-command)
  (setq gdb-first-prompt t)
  (setq gud-running nil)
  (gdb-update)
  (run-hooks 'gdb-mode-hook))

(defun gdb-init-1 ()
  (gud-def gud-break (if (not (string-match "Disassembly" mode-name))
			 (gud-call "break %f:%l" arg)
		       (save-excursion
			 (beginning-of-line)
			 (forward-char 2)
			 (gud-call "break *%a" arg)))
	   "\C-b" "Set breakpoint at current line or address.")
  ;;
  (gud-def gud-remove (if (not (string-match "Disassembly" mode-name))
			  (gud-call "clear %f:%l" arg)
			(save-excursion
			  (beginning-of-line)
			  (forward-char 2)
			  (gud-call "clear *%a" arg)))
	   "\C-d" "Remove breakpoint at current line or address.")
  ;;
  (gud-def gud-until  (if (not (string-match "Disassembly" mode-name))
			  (gud-call "-exec-until %f:%l" arg)
			(save-excursion
			  (beginning-of-line)
			  (forward-char 2)
			  (gud-call "-exec-until *%a" arg)))
	   "\C-u" "Continue to current line or address.")
  ;;
  (gud-def
   gud-go (gud-call (if gdb-active-process "-exec-continue" "-exec-run") arg)
   nil "Start or continue execution.")

  ;; For debugging Emacs only.
  (gud-def gud-pp
	   (gud-call
	    (concat
	     "pp1 " (if (eq (buffer-local-value
			     'major-mode (window-buffer)) 'speedbar-mode)
			(gdb-find-watch-expression) "%e")) arg)
	   nil   "Print the Emacs s-expression.")

  (define-key gud-minor-mode-map [left-margin mouse-1]
    'gdb-mouse-set-clear-breakpoint)
  (define-key gud-minor-mode-map [left-fringe mouse-1]
    'gdb-mouse-set-clear-breakpoint)
   (define-key gud-minor-mode-map [left-margin C-mouse-1]
    'gdb-mouse-toggle-breakpoint-margin)
  (define-key gud-minor-mode-map [left-fringe C-mouse-1]
    'gdb-mouse-toggle-breakpoint-fringe)

  (define-key gud-minor-mode-map [left-margin drag-mouse-1]
    'gdb-mouse-until)
  (define-key gud-minor-mode-map [left-fringe drag-mouse-1]
    'gdb-mouse-until)
  (define-key gud-minor-mode-map [left-margin mouse-3]
    'gdb-mouse-until)
  (define-key gud-minor-mode-map [left-fringe mouse-3]
    'gdb-mouse-until)

  (define-key gud-minor-mode-map [left-margin C-drag-mouse-1]
    'gdb-mouse-jump)
  (define-key gud-minor-mode-map [left-fringe C-drag-mouse-1]
    'gdb-mouse-jump)
  (define-key gud-minor-mode-map [left-fringe C-mouse-3]
    'gdb-mouse-jump)
  (define-key gud-minor-mode-map [left-margin C-mouse-3]
    'gdb-mouse-jump)
  ;;
  ;; (re-)initialise
  (setq gdb-selected-frame nil
	gdb-frame-number nil
	gdb-var-list nil
	gdb-pending-triggers nil
	gdb-output-sink 'user
	gdb-location-alist nil
	gdb-source-file-list nil
	gdb-last-command nil
	gdb-token-number 0
	gdb-handler-alist '()
	gdb-handler-number nil
	gdb-prompt-name nil
	gdb-first-done-or-error t
	gdb-buffer-fringe-width (car (window-fringes))
	gdb-debug-log nil
	gdb-source-window nil
	gdb-inferior-status nil
	gdb-continuation nil)
  ;;
  (setq gdb-buffer-type 'gdbmi)
  ;;
  (gdb-force-mode-line-update
   (propertize "initializing..." 'face font-lock-variable-name-face))
  (setq gdb-buf-publisher '())
  (when gdb-use-separate-io-buffer
    (gdb-get-buffer-create 'gdb-inferior-io)
    (gdb-clear-inferior-io)
    (set-process-filter (get-process "gdb-inferior") 'gdb-inferior-filter)
    (gdb-input
     ;; Needs GDB 6.4 onwards
     (list (concat "-inferior-tty-set "
		   (process-tty-name (get-process "gdb-inferior")))
	   'ignore)))
  (if (eq window-system 'w32)
      (gdb-input (list "-gdb-set new-console off" 'ignore)))
  (gdb-input (list "-gdb-set height 0" 'ignore))
  ;; find source file and compilation directory here
  (gdb-input
   ; Needs GDB 6.2 onwards.
<<<<<<< HEAD
   (list "-file-list-exec-source-files\n" 'gdb-get-source-file-list))
  (if gdb-create-source-file-list
      (gdb-input
        ; Needs GDB 6.0 onwards.
       (list "-file-list-exec-source-file\n" 'gdb-get-source-file)))
=======
   (list "-file-list-exec-source-files" 'gdb-get-source-file-list))
  (gdb-input
   ; Needs GDB 6.0 onwards.
   (list "-file-list-exec-source-file" 'gdb-get-source-file))
>>>>>>> 819c74d5
  (gdb-input
   (list "-data-list-register-names" 'gdb-register-names-handler))
  (gdb-input
<<<<<<< HEAD
   (list "-gdb-show prompt\n" 'gdb-get-prompt)))
=======
   (list "-gdb-show prompt" 'gdb-get-prompt))
  ;;
  (run-hooks 'gdb-mode-hook))
>>>>>>> 819c74d5

(defvar gdb-define-alist nil "Alist of #define directives for GUD tooltips.")

(defun gdb-create-define-alist ()
  "Create an alist of #define directives for GUD tooltips."
  (let* ((file (buffer-file-name))
	 (output
	  (with-output-to-string
	    (with-current-buffer standard-output
 	      (and file
		   (file-exists-p file)
 		   ;; call-process doesn't work with remote file names.
		   (not (file-remote-p default-directory))
 		   (call-process shell-file-name file
				 (list t nil) nil "-c"
				 (concat gdb-cpp-define-alist-program " "
					 gdb-cpp-define-alist-flags))))))
	(define-list (split-string output "\n" t))
	(name))
    (setq gdb-define-alist nil)
    (dolist (define define-list)
      (setq name (nth 1 (split-string define "[( ]")))
      (push (cons name define) gdb-define-alist))))

(declare-function tooltip-show "tooltip" (text &optional use-echo-area))
(defvar tooltip-use-echo-area)

(defun gdb-tooltip-print (expr)
  (tooltip-show
   (with-current-buffer (gdb-get-buffer 'gdb-partial-output-buffer)
     (goto-char (point-min))
     (let ((string
	    (if (search-forward "=" nil t)
		(concat expr (buffer-substring (- (point) 2) (point-max)))
	      (buffer-string))))
       ;; remove newline for gud-tooltip-echo-area
       (substring string 0 (- (length string) 1))))
   (or gud-tooltip-echo-area tooltip-use-echo-area
       (not (display-graphic-p)))))
 
;; If expr is a macro for a function don't print because of possible dangerous
;; side-effects. Also printing a function within a tooltip generates an
;; unexpected starting annotation (phase error).
(defun gdb-tooltip-print-1 (expr)
  (with-current-buffer (gdb-get-buffer 'gdb-partial-output-buffer)
    (goto-char (point-min))
    (if (search-forward "expands to: " nil t)
	(unless (looking-at "\\S-+.*(.*).*")
	  (gdb-input
	   (list  (concat "print " expr)
		  `(lambda () (gdb-tooltip-print ,expr))))))))

(defun gdb-init-buffer ()
  (set (make-local-variable 'gud-minor-mode) 'gdbmi)
  (set (make-local-variable 'tool-bar-map) gud-tool-bar-map)
  (when gud-tooltip-mode
    (make-local-variable 'gdb-define-alist)
    (gdb-create-define-alist)
    (add-hook 'after-save-hook 'gdb-create-define-alist nil t)))

(defmacro gdb-if-arrow (arrow-position &rest body)
  `(if ,arrow-position
      (let ((buffer (marker-buffer ,arrow-position)) (line))
	(if (equal buffer (window-buffer (posn-window end)))
	    (with-current-buffer buffer
	      (when (or (equal start end)
			(equal (posn-point start)
			       (marker-position ,arrow-position)))
		,@body))))))

(defun gdb-mouse-until (event)
  "Continue running until a source line past the current line.
The destination source line can be selected either by clicking
with mouse-3 on the fringe/margin or dragging the arrow
with mouse-1 (default bindings)."
  (interactive "e")
  (let ((start (event-start event))
	(end (event-end event)))
    (gdb-if-arrow gud-overlay-arrow-position
		  (setq line (line-number-at-pos (posn-point end)))
		  (gud-call (concat "until " (number-to-string line))))
    (gdb-if-arrow gdb-overlay-arrow-position
		  (save-excursion
		    (goto-line (line-number-at-pos (posn-point end)))
		    (forward-char 2)
		    (gud-call (concat "until *%a"))))))

(defun gdb-mouse-jump (event)
  "Set execution address/line.
The destination source line can be selected either by clicking with C-mouse-3
on the fringe/margin or dragging the arrow with C-mouse-1 (default bindings).
Unlike `gdb-mouse-until' the destination address can be before the current
line, and no execution takes place."
  (interactive "e")
  (let ((start (event-start event))
	(end (event-end event)))
    (gdb-if-arrow gud-overlay-arrow-position
		  (setq line (line-number-at-pos (posn-point end)))
		  (progn
		    (gud-call (concat "tbreak " (number-to-string line)))
		    (gud-call (concat "jump " (number-to-string line)))))
    (gdb-if-arrow gdb-overlay-arrow-position
		  (save-excursion
		    (goto-line (line-number-at-pos (posn-point end)))
		    (forward-char 2)
		    (progn
		      (gud-call (concat "tbreak *%a"))
		      (gud-call (concat "jump *%a")))))))

(defcustom gdb-show-changed-values t
  "If non-nil change the face of out of scope variables and changed values.
Out of scope variables are suppressed with `shadow' face.
Changed values are highlighted with the face `font-lock-warning-face'."
  :type 'boolean
  :group 'gdb
  :version "22.1")

(defcustom gdb-max-children 40
  "Maximum number of children before expansion requires confirmation."
  :type 'integer
  :group 'gdb
  :version "22.1")

(defcustom gdb-delete-out-of-scope t
  "If non-nil delete watch expressions automatically when they go out of scope."
  :type 'boolean
  :group 'gdb
  :version "22.2")

(defcustom gdb-speedbar-auto-raise nil
  "If non-nil raise speedbar every time display of watch expressions is\
 updated."
  :type 'boolean
  :group 'gdb
  :version "22.1")

(defcustom gdb-use-colon-colon-notation nil
  "If non-nil use FUN::VAR format to display variables in the speedbar."
  :type 'boolean
  :group 'gdb
  :version "22.1")

(defun gdb-speedbar-auto-raise (arg)
  "Toggle automatic raising of the speedbar for watch expressions.
With prefix argument ARG, automatically raise speedbar if ARG is
positive, otherwise don't automatically raise it."
  (interactive "P")
  (setq gdb-speedbar-auto-raise
	(if (null arg)
	    (not gdb-speedbar-auto-raise)
	  (> (prefix-numeric-value arg) 0)))
  (message (format "Auto raising %sabled"
		   (if gdb-speedbar-auto-raise "en" "dis"))))

(define-key gud-minor-mode-map "\C-c\C-w" 'gud-watch)
(define-key global-map (concat gud-key-prefix "\C-w") 'gud-watch)

(declare-function tooltip-identifier-from-point "tooltip" (point))

(defun gud-watch (&optional arg event)
  "Watch expression at point.
With arg, enter name of variable to be watched in the minibuffer."
  (interactive (list current-prefix-arg last-input-event))
  (let ((minor-mode (buffer-local-value 'gud-minor-mode gud-comint-buffer)))
    (if (eq minor-mode 'gdbmi)
	(progn
	  (if event (posn-set-point (event-end event)))
	  (require 'tooltip)
	  (save-selected-window
	    (let ((expr
		   (if arg
		       (completing-read "Name of variable: "
					'gud-gdb-complete-command)
		     (if (and transient-mark-mode mark-active)
			 (buffer-substring (region-beginning) (region-end))
		       (concat (if (eq major-mode 'gdb-registers-mode) "$")
			       (tooltip-identifier-from-point (point)))))))
	      (set-text-properties 0 (length expr) nil expr)
	      (gdb-input
	       (list (concat"-var-create - * "  expr "")
		     `(lambda () (gdb-var-create-handler ,expr)))))))
      (message "gud-watch is a no-op in this mode."))))

(defconst gdb-var-create-regexp
  "name=\"\\(.*?\\)\",.*numchild=\"\\(.*?\\)\",\\(?:.*value=\\(\".*\"\\),\\)?.*type=\"\\(.*?\\)\"")

(defun gdb-var-create-handler (expr)
  (goto-char (point-min))
  (if (re-search-forward gdb-var-create-regexp nil t)
      (let ((var (list
		  (match-string 1)
		  (if (and (string-equal gdb-current-language "c")
			   gdb-use-colon-colon-notation gdb-selected-frame)
		      (setq expr (concat gdb-selected-frame "::" expr))
		    expr)
		  (match-string 2)
		  (match-string 4)
		  (if (match-string 3) (read (match-string 3)))
		  nil)))
	(push var gdb-var-list)
	(speedbar 1)
	(unless (string-equal
		 speedbar-initial-expansion-list-name "GUD")
	  (speedbar-change-initial-expansion-list "GUD"))
	(gdb-input
	 (list
	  (concat "-var-evaluate-expression " (car var))
	  `(lambda () (gdb-var-evaluate-expression-handler
		       ,(car var) nil)))))
    (message-box "No symbol \"%s\" in current context." expr)))

(defun gdb-speedbar-update ()
  (when (and (boundp 'speedbar-frame) (frame-live-p speedbar-frame)
	     (not (gdb-pending-p 'gdb-speedbar-timer)))
    ;; Dummy command to update speedbar even when idle.
    (gdb-input (list "-environment-pwd" 'gdb-speedbar-timer-fn))
    ;; Keep gdb-pending-triggers non-nil till end.
    (gdb-add-pending 'gdb-speedbar-timer)))

(defun gdb-speedbar-timer-fn ()
  (if gdb-speedbar-auto-raise
      (raise-frame speedbar-frame))
  (gdb-delete-pending 'gdb-speedbar-timer)
  (speedbar-timer-fn))

(defun gdb-var-evaluate-expression-handler (varnum changed)
  (goto-char (point-min))
  (re-search-forward ".*value=\\(\".*\"\\)" nil t)
  (let ((var (assoc varnum gdb-var-list)))
    (when var
      (if changed (setcar (nthcdr 5 var) 'changed))
      (setcar (nthcdr 4 var) (read (match-string 1)))))
  (gdb-speedbar-update))

; Uses "-var-list-children --all-values".  Needs GDB 6.1 onwards.
(defun gdb-var-list-children (varnum)
  (gdb-input
   (list (concat "-var-update " varnum) 'ignore))
  (gdb-input
   (list (concat "-var-list-children --all-values "
		varnum)
	     `(lambda () (gdb-var-list-children-handler ,varnum)))))

(defconst gdb-var-list-children-regexp
  "child={.*?name=\"\\(.+?\\)\".*?,exp=\"\\(.+?\\)\".*?,\
numchild=\"\\(.+?\\)\".*?,value=\\(\".*?\"\\).*?,type=\"\\(.+?\\)\".*?}")

(defun gdb-var-list-children-handler (varnum)
  (goto-char (point-min))
  (let ((var-list nil))
    (catch 'child-already-watched
      (dolist (var gdb-var-list)
	(if (string-equal varnum (car var))
	    (progn
	      (push var var-list)
	      (while (re-search-forward gdb-var-list-children-regexp nil t)
		(let ((varchild (list (match-string 1)
				      (match-string 2)
				      (match-string 3)
				      (match-string 5)
				      (read (match-string 4))
				      nil)))
		  (if (assoc (car varchild) gdb-var-list)
		      (throw 'child-already-watched nil))
		  (push varchild var-list))))
	  (push var var-list)))
      (setq gdb-var-list (nreverse var-list))))
  (gdb-speedbar-update))

(defun gdb-var-set-format (format)
  "Set the output format for a variable displayed in the speedbar."
  (let* ((var (nth (- (count-lines (point-min) (point)) 2) gdb-var-list))
	 (varnum (car var)))
    (gdb-input
     (list (concat "-var-set-format " varnum " " format) 'ignore))
    (gdb-var-update)))

(defun gdb-var-delete-1 (varnum)
  (gdb-input
   (list (concat "-var-delete " varnum) 'ignore))
  (setq gdb-var-list (delq var gdb-var-list))
  (dolist (varchild gdb-var-list)
    (if (string-match (concat (car var) "\\.") (car varchild))
	(setq gdb-var-list (delq varchild gdb-var-list)))))

(defun gdb-var-delete ()
  "Delete watch expression at point from the speedbar."
  (interactive)
  (let ((text (speedbar-line-text)))
    (string-match "\\(\\S-+\\)" text)
       (let* ((var (nth (- (count-lines (point-min) (point)) 2) gdb-var-list))
	      (varnum (car var)))
	 (if (string-match "\\." (car var))
	     (message-box "Can only delete a root expression")
	   (gdb-var-delete-1 varnum)))))

(defun gdb-var-delete-children (varnum)
  "Delete children of variable object at point from the speedbar."
  (gdb-input
   (list (concat "-var-delete -c " varnum) 'ignore)))

(defun gdb-edit-value (text token indent)
  "Assign a value to a variable displayed in the speedbar."
  (let* ((var (nth (- (count-lines (point-min) (point)) 2) gdb-var-list))
	 (varnum (car var)) (value))
    (setq value (read-string "New value: "))
    (gdb-input
     (list (concat "-var-assign " varnum " " value)
	   `(lambda () (gdb-edit-value-handler ,value))))))

(defconst gdb-error-regexp "\\^error,msg=\\(\".+\"\\)")

(defun gdb-edit-value-handler (value)
  (goto-char (point-min))
  (if (re-search-forward gdb-error-regexp nil t)
      (message-box "Invalid number or expression (%s)" value)))

; Uses "-var-update --all-values".  Needs GDB 6.4 onwards.
(defun gdb-var-update ()
  (if (not (gdb-pending-p 'gdb-var-update))
      (gdb-input
       (list "-var-update --all-values *" 'gdb-var-update-handler)))
  (gdb-add-pending 'gdb-var-update))

(defconst gdb-var-update-regexp
  "{.*?name=\"\\(.*?\\)\".*?,\\(?:value=\\(\".*?\"\\),\\)?.*?\
in_scope=\"\\(.*?\\)\".*?}")

(defun gdb-var-update-handler ()
  (dolist (var gdb-var-list)
    (setcar (nthcdr 5 var) nil))
  (goto-char (point-min))
  (while (re-search-forward gdb-var-update-regexp nil t)
    (let* ((varnum (match-string 1))
	   (var (assoc varnum gdb-var-list)))
      (when var
	(let ((match (match-string 3)))
	  (cond ((string-equal match "false")
		 (if gdb-delete-out-of-scope
		     (gdb-var-delete-1 varnum)
		   (setcar (nthcdr 5 var) 'out-of-scope)))
		((string-equal match "true")
		 (setcar (nthcdr 5 var) 'changed)
		 (setcar (nthcdr 4 var)
			 (read (match-string 2))))
		((string-equal match "invalid")
		 (gdb-var-delete-1 varnum)))))))
  (gdb-delete-pending 'gdb-var-update)
  (gdb-speedbar-update))

(defun gdb-speedbar-expand-node (text token indent)
  "Expand the node the user clicked on.
TEXT is the text of the button we clicked on, a + or - item.
TOKEN is data related to this node.
INDENT is the current indentation depth."
  (cond ((string-match "+" text)        ;expand this node
	 (let* ((var (assoc token gdb-var-list))
		(expr (nth 1 var)) (children (nth 2 var)))
	   (if (or (<= (string-to-number children) gdb-max-children)
		   (y-or-n-p
		    (format "%s has %s children. Continue? " expr children)))
	       (gdb-var-list-children token))))
	((string-match "-" text)	;contract this node
	 (dolist (var gdb-var-list)
	   (if (string-match (concat token "\\.") (car var))
	       (setq gdb-var-list (delq var gdb-var-list))))
	 (gdb-var-delete-children token)
	 (speedbar-change-expand-button-char ?+)
	 (speedbar-delete-subblock indent))
	(t (error "Ooops...  not sure what to do")))
  (speedbar-center-buffer-smartly))

(defun gdb-get-target-string ()
  (with-current-buffer gud-comint-buffer
    gud-target-name))


;;
;; gdb buffers.
;;
;; Each buffer has a TYPE -- a symbol that identifies the function
;; of that particular buffer.
;;
;; The usual gdb interaction buffer is given the type `gdbmi' and
;; is constructed specially.
;;
;; Others are constructed by gdb-get-buffer-create and
;; named according to the rules set forth in the gdb-buffer-rules

(defvar gdb-buffer-rules '())
(defalias 'gdb-rules-name-maker 'second)
(defalias 'gdb-rules-buffer-mode 'third)
(defalias 'gdb-rules-update-trigger 'fourth)

(defun gdb-update-buffer-name ()
  (let ((f (gdb-rules-name-maker (assoc gdb-buffer-type
                                        gdb-buffer-rules))))
    (when f (rename-buffer (funcall f)))))

(defun gdb-current-buffer-rules ()
  "Get `gdb-buffer-rules' entry for current buffer type."
  (assoc gdb-buffer-type gdb-buffer-rules))

(defun gdb-current-buffer-thread ()
  "Get thread of current buffer from `gdb-threads-list'."
  (cdr (assoc gdb-thread-number gdb-threads-list)))

(defun gdb-current-buffer-frame ()
  "Get current stack frame for thread of current buffer."
  (gdb-get-field (gdb-current-buffer-thread) 'frame))

(defun gdb-get-buffer (key &optional thread)
  "Get a specific GDB buffer.

In that buffer, `gdb-buffer-type' must be equal to KEY and
`gdb-thread-number' (if provided) must be equal to THREAD."
  (catch 'found
    (dolist (buffer (buffer-list) nil)
      (with-current-buffer buffer
        (when (and (eq gdb-buffer-type key)
                   (or (not thread)
                       (equal gdb-thread-number thread)))
          (throw 'found buffer))))))

(defun gdb-get-buffer-create (key &optional thread)
  "Create a new GDB buffer of the type specified by KEY.
The key should be one of the cars in `gdb-buffer-rules'.

If THREAD is non-nil, it is assigned to `gdb-thread-number'
buffer-local variable of the new buffer.

If buffer's mode returns a symbol, it's used to register "
  (or (gdb-get-buffer key thread)
      (let ((rules (assoc key gdb-buffer-rules))
	     (new (generate-new-buffer "limbo")))
	(with-current-buffer new
	  (let ((mode (gdb-rules-buffer-mode rules))
                (trigger (gdb-rules-update-trigger rules)))
	    (when mode (funcall mode))
	    (setq gdb-buffer-type key)
            (when thread
              (set (make-local-variable 'gdb-thread-number) thread))
	    (set (make-local-variable 'gud-minor-mode)
		 (buffer-local-value 'gud-minor-mode gud-comint-buffer))
	    (set (make-local-variable 'tool-bar-map) gud-tool-bar-map)
            (rename-buffer (funcall (gdb-rules-name-maker rules)))
	    (when trigger
              (gdb-add-subscriber gdb-buf-publisher
                                  (cons (current-buffer)
                                        (gdb-bind-function-to-buffer trigger (current-buffer))))
              (funcall trigger))
            (current-buffer))))))

(defun gdb-bind-function-to-buffer (expr buffer)
  "Return a function which will evaluate EXPR in BUFFER."
  `(lambda (&rest args)
     (with-current-buffer ,buffer
       (apply ',expr args))))

;; Used to define all gdb-frame-*-buffer functions except
;; `gdb-frame-separate-io-buffer'
(defmacro def-gdb-frame-for-buffer (name buffer &optional doc)
  "Define a function NAME which shows gdb BUFFER in a separate frame.

DOC is an optional documentation string."
  `(defun ,name (&optional thread)
     ,(when doc doc)
     (interactive)
     (let ((special-display-regexps (append special-display-regexps '(".*")))
           (special-display-frame-alist gdb-frame-parameters))
       (display-buffer (gdb-get-buffer-create ,buffer thread)))))

(defmacro def-gdb-display-buffer (name buffer &optional doc)
  "Define a function NAME which shows gdb BUFFER.

DOC is an optional documentation string."
  `(defun ,name (&optional thread)
     ,(when doc doc)
     (interactive)
     (gdb-display-buffer
      (gdb-get-buffer-create ,buffer thread) t)))

;; This assoc maps buffer type symbols to rules.  Each rule is a list of
;; at least one and possible more functions.  The functions have these
;; roles in defining a buffer type:
;;
;;     NAME - Return a name for this  buffer type.
;;
;; The remaining function(s) are optional:
;;
;;     MODE - called in a new buffer with no arguments, should establish
;;	      the proper mode for the buffer.
;;

(defun gdb-set-buffer-rules (buffer-type &rest rules)
  (let ((binding (assoc buffer-type gdb-buffer-rules)))
    (if binding
	(setcdr binding rules)
      (push (cons buffer-type rules)
	    gdb-buffer-rules))))

(defun gdb-parent-mode ()
  "Generic mode to derive all other GDB buffer modes from."
  (setq buffer-read-only t)
  (buffer-disable-undo)
  ;; Delete buffer from gdb-buf-publisher when it's killed
  ;; (if it has an associated update trigger)
  (add-hook 
   'kill-buffer-hook
   (function
    (lambda ()
      (let ((trigger (gdb-rules-update-trigger
                      (gdb-get-current-buffer-rules))))
        (when trigger
          (gdb-delete-subscriber 
           gdb-buf-publisher
           ;; This should match gdb-add-subscriber done in
           ;; gdb-get-buffer-create
           (cons (current-buffer)
                 (gdb-bind-function-to-buffer trigger (current-buffer))))))))))

;; GUD buffers are an exception to the rules
(gdb-set-buffer-rules 'gdbmi 'error)

;; Partial-output buffer : This accumulates output from a command executed on
;; behalf of emacs (rather than the user).
;;
(gdb-set-buffer-rules 'gdb-partial-output-buffer
		      'gdb-partial-output-name)

(defun gdb-partial-output-name ()
  (concat " *partial-output-"
	  (gdb-get-target-string)
	  "*"))


(gdb-set-buffer-rules 'gdb-inferior-io
		      'gdb-inferior-io-name
		      'gdb-inferior-io-mode)

(defun gdb-inferior-io-name ()
  (concat "*input/output of "
	  (gdb-get-target-string)
	  "*"))

(defun gdb-display-separate-io-buffer ()
  "Display IO of debugged program in a separate window."
  (interactive)
  (if gdb-use-separate-io-buffer
      (gdb-display-buffer
       (gdb-get-buffer-create 'gdb-inferior-io) t)))

(defconst gdb-frame-parameters
  '((height . 14) (width . 80)
    (unsplittable . t)
    (tool-bar-lines . nil)
    (menu-bar-lines . nil)
    (minibuffer . nil)))

(defun gdb-frame-separate-io-buffer ()
  "Display IO of debugged program in a new frame."
  (interactive)
  (if gdb-use-separate-io-buffer
      (let ((special-display-regexps (append special-display-regexps '(".*")))
	    (special-display-frame-alist gdb-frame-parameters))
	(display-buffer (gdb-get-buffer-create 'gdb-inferior-io)))))

(defvar gdb-inferior-io-mode-map
  (let ((map (make-sparse-keymap)))
    (define-key map "\C-c\C-c" 'gdb-separate-io-interrupt)
    (define-key map "\C-c\C-z" 'gdb-separate-io-stop)
    (define-key map "\C-c\C-\\" 'gdb-separate-io-quit)
    (define-key map "\C-c\C-d" 'gdb-separate-io-eof)
    (define-key map "\C-d" 'gdb-separate-io-eof)
    map))

(define-derived-mode gdb-inferior-io-mode comint-mode "Inferior I/O"
  "Major mode for gdb inferior-io."
  :syntax-table nil :abbrev-table nil
  ;; We want to use comint because it has various nifty and familiar
  ;; features.  We don't need a process, but comint wants one, so create
  ;; a dummy one.
  (make-comint-in-buffer
   "gdb-inferior" (current-buffer) "sleep" nil "1000000000"))

(defun gdb-inferior-filter (proc string)
  (unless (string-equal string "")
    (gdb-display-buffer (gdb-get-buffer-create 'gdb-inferior-io) t))
  (with-current-buffer (gdb-get-buffer-create 'gdb-inferior-io)
    (insert-before-markers string)))

(defun gdb-separate-io-interrupt ()
  "Interrupt the program being debugged."
  (interactive)
  (interrupt-process
   (get-buffer-process gud-comint-buffer) comint-ptyp))

(defun gdb-separate-io-quit ()
  "Send quit signal to the program being debugged."
  (interactive)
  (quit-process
   (get-buffer-process gud-comint-buffer) comint-ptyp))

(defun gdb-separate-io-stop ()
  "Stop the program being debugged."
  (interactive)
  (stop-process
   (get-buffer-process gud-comint-buffer) comint-ptyp))

(defun gdb-separate-io-eof ()
  "Send end-of-file to the program being debugged."
  (interactive)
  (process-send-eof
   (get-buffer-process gud-comint-buffer)))

(defun gdb-clear-inferior-io ()
  (with-current-buffer (gdb-get-buffer-create 'gdb-inferior-io)
    (erase-buffer)))


(defconst breakpoint-xpm-data
  "/* XPM */
static char *magick[] = {
/* columns rows colors chars-per-pixel */
\"10 10 2 1\",
\"  c red\",
\"+ c None\",
/* pixels */
\"+++    +++\",
\"++      ++\",
\"+        +\",
\"          \",
\"          \",
\"          \",
\"          \",
\"+        +\",
\"++      ++\",
\"+++    +++\",
};"
  "XPM data used for breakpoint icon.")

(defconst breakpoint-enabled-pbm-data
  "P1
10 10\",
0 0 0 0 1 1 1 1 0 0 0 0
0 0 0 1 1 1 1 1 1 0 0 0
0 0 1 1 1 1 1 1 1 1 0 0
0 1 1 1 1 1 1 1 1 1 1 0
0 1 1 1 1 1 1 1 1 1 1 0
0 1 1 1 1 1 1 1 1 1 1 0
0 1 1 1 1 1 1 1 1 1 1 0
0 0 1 1 1 1 1 1 1 1 0 0
0 0 0 1 1 1 1 1 1 0 0 0
0 0 0 0 1 1 1 1 0 0 0 0"
  "PBM data used for enabled breakpoint icon.")

(defconst breakpoint-disabled-pbm-data
  "P1
10 10\",
0 0 1 0 1 0 1 0 0 0
0 1 0 1 0 1 0 1 0 0
1 0 1 0 1 0 1 0 1 0
0 1 0 1 0 1 0 1 0 1
1 0 1 0 1 0 1 0 1 0
0 1 0 1 0 1 0 1 0 1
1 0 1 0 1 0 1 0 1 0
0 1 0 1 0 1 0 1 0 1
0 0 1 0 1 0 1 0 1 0
0 0 0 1 0 1 0 1 0 0"
  "PBM data used for disabled breakpoint icon.")

(defvar breakpoint-enabled-icon nil
  "Icon for enabled breakpoint in display margin.")

(defvar breakpoint-disabled-icon nil
  "Icon for disabled breakpoint in display margin.")

(declare-function define-fringe-bitmap "fringe.c"
		  (bitmap bits &optional height width align))

(and (display-images-p)
     ;; Bitmap for breakpoint in fringe
     (define-fringe-bitmap 'breakpoint
       "\x3c\x7e\xff\xff\xff\xff\x7e\x3c")
     ;; Bitmap for gud-overlay-arrow in fringe
     (define-fringe-bitmap 'hollow-right-triangle
       "\xe0\x90\x88\x84\x84\x88\x90\xe0"))

(defface breakpoint-enabled
  '((t
     :foreground "red1"
     :weight bold))
  "Face for enabled breakpoint icon in fringe."
  :group 'gdb)

(defface breakpoint-disabled
  '((((class color) (min-colors 88)) :foreground "grey70")
    ;; Ensure that on low-color displays that we end up something visible.
    (((class color) (min-colors 8) (background light))
     :foreground "black")
    (((class color) (min-colors 8) (background dark))
     :foreground "white")
    (((type tty) (class mono))
     :inverse-video t)
    (t :background "gray"))
  "Face for disabled breakpoint icon in fringe."
  :group 'gdb)


(defun gdb-send (proc string)
  "A comint send filter for gdb."
  (with-current-buffer gud-comint-buffer
    (let ((inhibit-read-only t))
      (remove-text-properties (point-min) (point-max) '(face))))
  ;; mimic <RET> key to repeat previous command in GDB
  (if (not (string-match "^\\s+$" string))
      (setq gdb-last-command string)
    (if gdb-last-command (setq string gdb-last-command)))
  (if gdb-enable-debug
      (push (cons 'mi-send (concat string "\n")) gdb-debug-log))
  (if (string-match "^-" string)
      ;; MI command
      (progn
	(setq gdb-first-done-or-error t)
	(process-send-string proc (concat string "\n")))
    ;; CLI command
    (if (string-match "\\\\$" string)
	(setq gdb-continuation (concat gdb-continuation string "\n"))
      (setq gdb-first-done-or-error t)
      (process-send-string proc (concat "-interpreter-exec console \""
					gdb-continuation string "\"\n"))
      (setq gdb-continuation nil))))

(defun gdb-input (item)
  (if gdb-enable-debug (push (cons 'send-item item) gdb-debug-log))
  (setq gdb-token-number (1+ gdb-token-number))
  (setcar item (concat (number-to-string gdb-token-number) (car item)))
  (push (cons gdb-token-number (car (cdr item))) gdb-handler-alist)
  (process-send-string (get-buffer-process gud-comint-buffer)
		       (concat (car item) "\n")))

(defun gdb-current-context-command (command)
  "Add --thread option to gdb COMMAND.

Option value is taken from `gdb-thread-number'."
  (concat command " --thread " gdb-thread-number))

(defun gdb-current-context-buffer-name (name)
  "Add thread information and asterisks to string NAME."
  (concat "*" name
          (if (local-variable-p 'gdb-thread-number) 
              " (bound to thread "
            " (current thread ")
          gdb-thread-number ")*"))


(defcustom gud-gdb-command-name "gdb -i=mi"
  "Default command to execute an executable under the GDB debugger."
  :type 'string
  :group 'gdb)

(defun gdb-resync()
  (setq gud-running nil)
  (setq gdb-output-sink 'user)
  (setq gdb-pending-triggers nil))

;; Publish-subscribe

(defmacro gdb-add-subscriber (publisher subscriber)
  "Register new PUBLISHER's SUBSCRIBER.

SUBSCRIBER must be a pair, where cdr is a function of one
argument (see `gdb-emit-signal')."
  `(add-to-list ',publisher ,subscriber t))

(defmacro gdb-delete-subscriber (publisher subscriber)
  "Unregister SUBSCRIBER from PUBLISHER."
  `(setq ,publisher (delete ,subscriber
                            ,publisher)))

(defun gdb-get-subscribers (publisher)
  publisher)

(defun gdb-emit-signal (publisher &optional signal)
  "Call cdr for each subscriber of PUBLISHER with SIGNAL as argument."
  (dolist (subscriber (gdb-get-subscribers publisher))
    (funcall (cdr subscriber) signal)))

(defvar gdb-buf-publisher '() 
  "Used to invalidate GDB buffers by emitting a signal in
`gdb-update'.

Must be a list of pairs with cars being buffers and cdr's being
valid signal handlers.")

(defun gdb-update ()
  "Update buffers showing status of debug session."
  (when gdb-first-prompt
    (gdb-force-mode-line-update
     (propertize "initializing..." 'face font-lock-variable-name-face))
    (gdb-init-1)
    (setq gdb-first-prompt nil))
  ;; We may need to update gdb-thread-number and gdb-threads-list
  (gdb-get-buffer-create 'gdb-threads-buffer)
  ;; gdb-break-list is maintained in breakpoints handler
  (gdb-get-buffer-create 'gdb-breakpoints-buffer)  
  
  (gdb-get-main-selected-frame)

  (gdb-emit-signal gdb-buf-publisher 'update)

  (gdb-get-changed-registers)

  (when (and (boundp 'speedbar-frame) (frame-live-p speedbar-frame))
    (dolist (var gdb-var-list)
      (setcar (nthcdr 5 var) nil))
    (gdb-var-update)))

;; GUD displays the selected GDB frame.  This might might not be the current
;; GDB frame (after up, down etc).  If no GDB frame is visible but the last
;; visited breakpoint is, use that window.
(defun gdb-display-source-buffer (buffer)
  (let* ((last-window (if gud-last-last-frame
			 (get-buffer-window
			  (gud-find-file (car gud-last-last-frame)))))
	 (source-window (or last-window
			    (if (and gdb-source-window
				     (window-live-p gdb-source-window))
				gdb-source-window))))
    (when source-window
      (setq gdb-source-window source-window)
      (set-window-buffer source-window buffer))
    source-window))

(defun gdb-car< (a b)
  (< (car a) (car b)))

(defvar gdbmi-record-list
  '((gdb-gdb . "(gdb) \n")
    (gdb-done . "\\([0-9]*\\)\\^done,?\\(.*?\\)\n")
    (gdb-starting . "\\([0-9]*\\)\\^running\n")
    (gdb-error . "\\([0-9]*\\)\\^error,\\(.*?\\)\n")
    (gdb-console . "~\\(\".*?\"\\)\n")
    (gdb-internals . "&\\(\".*?\"\\)\n")
    (gdb-stopped . "\\*stopped,?\\(.*?\n\\)")
    (gdb-running . "\\*running,\\(.*?\n\\)")
    (gdb-thread-created . "=thread-created,\\(.*?\n\\)")
    (gdb-thread-exited . "=thread-exited,\\(.*?\n\\)")))

(defun gud-gdbmi-marker-filter (string)
  "Filter GDB/MI output."

  ;; Record transactions if logging is enabled.
  (when gdb-enable-debug
    (push (cons 'recv string) gdb-debug-log)
    (if (and gdb-debug-log-max
	     (> (length gdb-debug-log) gdb-debug-log-max))
	(setcdr (nthcdr (1- gdb-debug-log-max) gdb-debug-log) nil)))

  ;; Recall the left over gud-marker-acc from last time
  (setq gud-marker-acc (concat gud-marker-acc string))

  ;; Start accumulating output for the GUD buffer
  (setq gdb-filter-output "")
  (let ((output-record) (output-record-list))

    ;; Process all the complete markers in this chunk.
    (dolist (gdbmi-record gdbmi-record-list)
      (while (string-match (cdr gdbmi-record) gud-marker-acc)
	(push (list (match-beginning 0)
		    (car gdbmi-record)
		    (match-string 1 gud-marker-acc)
		    (match-string 2 gud-marker-acc)
		    (match-end 0))
	      output-record-list)
	(setq gud-marker-acc
	      (concat (substring gud-marker-acc 0 (match-beginning 0))
		      ;; Pad with spaces to preserve position.
		      (make-string (length (match-string 0 gud-marker-acc)) 32)
		      (substring gud-marker-acc (match-end 0))))))

    (setq output-record-list (sort output-record-list 'gdb-car<))

    (dolist (output-record output-record-list)
      (let ((record-type (cadr output-record))
	    (arg1 (nth 2 output-record))
	    (arg2 (nth 3 output-record)))
	(if (eq record-type 'gdb-error)
	    (gdb-done-or-error arg2 arg1 'error)
	  (if (eq record-type 'gdb-done)
	      (gdb-done-or-error arg2 arg1 'done)
	    ;; Suppress "No registers." since GDB 6.8 and earlier duplicates MI
	    ;; error message on internal stream.  Don't print to GUD buffer.
	    (unless (and (eq record-type 'gdb-internals)
		     (string-equal (read arg1) "No registers.\n"))
	      (funcall record-type arg1))))))

    (setq gdb-output-sink 'user)
    ;; Remove padding.
    (string-match "^ *" gud-marker-acc)
    (setq gud-marker-acc (substring gud-marker-acc (match-end 0)))

    gdb-filter-output))

(defun gdb-gdb (output-field))
(defun gdb-thread-created (output-field))
(defun gdb-thread-exited (output-field))

(defun gdb-running (output-field)
  (setq gdb-inferior-status "running")
  (gdb-force-mode-line-update
   (propertize gdb-inferior-status 'face font-lock-type-face))
  (setq gdb-active-process t)
  (setq gud-running t))

(defun gdb-starting (output-field)
  ;; CLI commands don't emit ^running at the moment so use gdb-running too.
  (setq gdb-inferior-status "running")
  (gdb-force-mode-line-update
   (propertize gdb-inferior-status 'face font-lock-type-face))
  (setq gdb-active-process t)
  (setq gud-running t))

;; -break-insert -t didn't give a reason before gdb 6.9
(defconst gdb-stopped-regexp
 "\\(reason=\"\\(.*?\\)\"\\)?\\(\\(,exit-code=.*?\\)*\n\\|.*?,file=\".*?\".*?,fullname=\"\\(.*?\\)\".*?,line=\"\\(.*?\\)\".*?\n\\)")

(defun gdb-stopped (output-field)
  (setq gud-running nil)
  (string-match gdb-stopped-regexp output-field)
  (let ((reason (match-string 2 output-field))
	(file (match-string 5 output-field)))

;;; Don't set gud-last-frame here as it's currently done in gdb-frame-handler
;;; because synchronous GDB doesn't give these fields with CLI.
;;;     (when file
;;;       (setq
;;;        ;; Extract the frame position from the marker.
;;;        gud-last-frame (cons file
;;; 			    (string-to-number
;;; 			     (match-string 6 gud-marker-acc)))))

    (setq gdb-inferior-status (if reason reason "unknown"))
    (gdb-force-mode-line-update
     (propertize gdb-inferior-status 'face font-lock-warning-face))
    (if (string-equal reason "exited-normally")
	(setq gdb-active-process nil)))

  (when gdb-first-done-or-error
    (setq gdb-filter-output (concat gdb-filter-output gdb-prompt-name))
    (gdb-update)
    (setq gdb-first-done-or-error nil)))

;; Remove the trimmings from log stream containing debugging messages
;; being produced by GDB's internals, use warning face and send to GUD
;; buffer.
(defun gdb-internals (output-field)
  (setq gdb-filter-output
	(gdb-concat-output
	 gdb-filter-output
	 (let ((error-message
		(read output-field)))
	   (put-text-property
	    0 (length error-message)
	    'face font-lock-warning-face
	    error-message)
	   error-message))))

;; Remove the trimmings from the console stream and send to GUD buffer
;; (frontend MI commands should not print to this stream)
(defun gdb-console (output-field)
   (setq gdb-filter-output
	(gdb-concat-output
	 gdb-filter-output
	 (read output-field))))

(defun gdb-done-or-error (output-field token-number type)
  (if (string-equal token-number "")
      ;; Output from command entered by user
      (progn
	(setq gdb-output-sink 'user)
	(setq token-number nil)
	;; MI error - send to minibuffer
	(when (eq type 'error)
            ;; Skip "msg=" from `output-field'
	    (message (read (substring output-field 4)))
	    ;; Don't send to the console twice.  (If it is a console error
	    ;; it is also in the console stream.)
	    (setq output-field nil)))
    ;; Output from command from frontend.
    (setq gdb-output-sink 'emacs))

  (gdb-clear-partial-output)
  (when gdb-first-done-or-error
    (unless (or token-number gud-running)
      (setq gdb-filter-output (concat gdb-filter-output gdb-prompt-name)))
    (gdb-update)
    (setq gdb-first-done-or-error nil))

  (setq gdb-filter-output
	(gdb-concat-output gdb-filter-output output-field))

  (if token-number
      (progn
	(with-current-buffer
	    (gdb-get-buffer-create 'gdb-partial-output-buffer)
	  (funcall
	   (cdr (assoc (string-to-number token-number) gdb-handler-alist))))
	(setq gdb-handler-alist
	      (assq-delete-all token-number gdb-handler-alist)))))

(defun gdb-concat-output (so-far new)
  (let ((sink gdb-output-sink))
    (cond
     ((eq sink 'user) (concat so-far new))
     ((eq sink 'emacs)
      (gdb-append-to-partial-output new)
      so-far))))

(defun gdb-append-to-partial-output (string)
  (with-current-buffer (gdb-get-buffer-create 'gdb-partial-output-buffer)
    (goto-char (point-max))
    (insert string)))

(defun gdb-clear-partial-output ()
  (with-current-buffer (gdb-get-buffer-create 'gdb-partial-output-buffer)
    (erase-buffer)))

(defun json-partial-output (&optional fix-key)
  "Parse gdb-partial-output-buffer with `json-read'.

If FIX-KEY is non-nil, strip all \"FIX-KEY=\" occurences from
partial output. This is used to get rid of useless keys in lists
in MI messages, e.g.: [key=.., key=..]. -stack-list-frames and
-break-info are examples of MI commands which issue such
responses.

Note that GDB/MI output syntax is different from JSON both
cosmetically and (in some cases) structurally, so correct results
are not guaranteed."
  (with-current-buffer (gdb-get-buffer-create 'gdb-partial-output-buffer)
    (goto-char (point-min))
    (while (re-search-forward (concat "[\\[,]\\(" fix-key "=\\)") nil t)
      (replace-match "" nil nil nil 1))
     (goto-char (point-min))
     (insert "{")
    ;; Wrap field names in double quotes and replace equal sign with
    ;; semicolon.
    ;; TODO: This breaks badly with foo= inside constants
    (while (re-search-forward "\\([[:alpha:]-_]+\\)=" nil t)
      (replace-match "\"\\1\":" nil nil))
    (goto-char (point-max))
    (insert "}")
    (goto-char (point-min))
    (let ((json-array-type 'list))
      (json-read))))

(defun gdb-pad-string (string padding)
  (format (concat "%" (number-to-string padding) "s") string))

(defalias 'gdb-get-field 'bindat-get-field)

(defun gdb-get-many-fields (struct &rest fields)
  "Return a list of FIELDS values from STRUCT."
  (let ((values))
    (dolist (field fields values)
      (setq values (append values (list (gdb-get-field struct field)))))))

(defmacro def-gdb-auto-update-trigger (trigger-name gdb-command
                                                    handler-name)
  "Define a trigger TRIGGER-NAME which sends GDB-COMMAND and sets
HANDLER-NAME as its handler. HANDLER-NAME is bound to current
buffer with `gdb-bind-function-to-buffer'.

Normally the trigger defined by this command must be called from
the buffer where HANDLER-NAME must work. This should be done so
that buffer-local thread number may be used in GDB-COMMAND (by
calling `gdb-current-context-command').
`gdb-bind-function-to-buffer' is used to achieve this, see how
it's done in `gdb-get-buffer-create'.

Triggers defined by this command are meant to be used as a
trigger argument when describing buffer types with
`gdb-set-buffer-rules'."
  `(defun ,trigger-name (&optional signal)
     (if (not (gdb-pending-p
               (cons (current-buffer) ',trigger-name)))
         (progn
           (gdb-input
            (list ,gdb-command
                  (gdb-bind-function-to-buffer ',handler-name (current-buffer))))
           (gdb-add-pending (cons (current-buffer) ',trigger-name))))))

;; Used by disassembly buffer only, the rest use
;; def-gdb-trigger-and-handler
(defmacro def-gdb-auto-update-handler (handler-name trigger-name custom-defun)
  "Define a handler HANDLER-NAME for TRIGGER-NAME with CUSTOM-DEFUN.

Delete ((current-buffer) . TRIGGER) from `gdb-pending-triggers',
erase current buffer and evaluate CUSTOM-DEFUN."
  `(defun ,handler-name ()
     (gdb-delete-pending (cons (current-buffer) ',trigger-name))
     (let* ((buffer-read-only nil))
       (erase-buffer)
       (,custom-defun)
       (gdb-update-buffer-name))))

(defmacro def-gdb-trigger-and-handler (trigger-name gdb-command
				       handler-name custom-defun)
  "Define trigger and handler.

TRIGGER-NAME trigger is defined to send GDB-COMMAND. See
`def-gdb-auto-update-trigger'.

HANDLER-NAME handler uses customization of CUSTOM-DEFUN. See
`def-gdb-auto-update-handler'."
  `(progn
     (def-gdb-auto-update-trigger ,trigger-name
       ,gdb-command
       ,handler-name)
     (def-gdb-auto-update-handler ,handler-name
       ,trigger-name ,custom-defun)))



;; Breakpoint buffer : This displays the output of `-break-list'.
(def-gdb-trigger-and-handler
  gdb-invalidate-breakpoints "-break-list"
  gdb-breakpoints-list-handler gdb-breakpoints-list-handler-custom)

(gdb-set-buffer-rules 
 'gdb-breakpoints-buffer
 'gdb-breakpoints-buffer-name 
 'gdb-breakpoints-mode
 'gdb-invalidate-breakpoints)

(defun gdb-breakpoints-list-handler-custom ()
  (let ((breakpoints-list (gdb-get-field 
                           (json-partial-output "bkpt")
                           'BreakpointTable 'body)))
    (setq gdb-breakpoints-list nil)
    (insert "Num\tType\t\tDisp\tEnb\tHits\tAddr       What\n")
    (dolist (breakpoint breakpoints-list)
      (add-to-list 'gdb-breakpoints-list 
                   (cons (gdb-get-field breakpoint 'number)
                         breakpoint))
      (insert
       (concat
        (gdb-get-field breakpoint 'number) "\t"
        (gdb-get-field breakpoint 'type) "\t"
        (gdb-get-field breakpoint 'disp) "\t"
        (let ((flag (gdb-get-field breakpoint 'enabled)))
          (if (string-equal flag "y")
              (propertize "y" 'face  font-lock-warning-face)
            (propertize "n" 'face  font-lock-type-face))) "\t"
        (gdb-get-field breakpoint 'times) "\t"
        (gdb-get-field breakpoint 'addr)))
      (let ((at (gdb-get-field breakpoint 'at)))
        (cond ((not at)
               (progn
                 (insert 
                  (concat " in "
                          (propertize (gdb-get-field breakpoint 'func)
                                      'face font-lock-function-name-face)))
                 (gdb-insert-frame-location breakpoint)
                 (add-text-properties (line-beginning-position)
                                      (line-end-position)
                                      '(mouse-face highlight
                                        help-echo "mouse-2, RET: visit breakpoint"))))
              (at (insert (concat " " at)))
              (t (insert (gdb-get-field breakpoint 'original-location)))))
      (add-text-properties (line-beginning-position)
                           (line-end-position)
                           `(gdb-breakpoint ,breakpoint))
      (newline))
    (gdb-place-breakpoints)))

;; Put breakpoint icons in relevant margins (even those set in the GUD buffer).
(defun gdb-place-breakpoints ()
  (let ((flag) (bptno))
    ;; Remove all breakpoint-icons in source buffers but not assembler buffer.
    (dolist (buffer (buffer-list))
      (with-current-buffer buffer
	(if (and (eq gud-minor-mode 'gdbmi)
		 (not (string-match "\\` ?\\*.+\\*\\'" (buffer-name))))
	    (gdb-remove-breakpoint-icons (point-min) (point-max)))))
    (dolist (breakpoint gdb-breakpoints-list)
      (let* ((breakpoint (cdr breakpoint)) ; gdb-breakpoints-list is
                                           ; an associative list
             (line (gdb-get-field breakpoint 'line)))
        (when line
          (let ((file (gdb-get-field breakpoint 'file))
                (flag (gdb-get-field breakpoint 'enabled))
                (bptno (gdb-get-field breakpoint 'number)))
            (unless (file-exists-p file)
              (setq file (cdr (assoc bptno gdb-location-alist))))
            (if (and file
                     (not (string-equal file "File not found")))
                (with-current-buffer
                    (find-file-noselect file 'nowarn)
                  (gdb-init-buffer)
                  ;; Only want one breakpoint icon at each location.
                  (save-excursion
                    (goto-line (string-to-number line))
                    (gdb-put-breakpoint-icon (string-equal flag "y") bptno)))
              (gdb-input
               (list (concat "list " file ":1")
                     'ignore))
              (gdb-input
               (list "-file-list-exec-source-file"
                     `(lambda () (gdb-get-location
                                  ,bptno ,line ,flag)))))))))))

(defvar gdb-source-file-regexp "fullname=\"\\(.*?\\)\"")

(defun gdb-get-location (bptno line flag)
  "Find the directory containing the relevant source file.
Put in buffer and place breakpoint icon."
  (goto-char (point-min))
  (catch 'file-not-found
    (if (re-search-forward gdb-source-file-regexp nil t)
	(delete (cons bptno "File not found") gdb-location-alist)
	(push (cons bptno (match-string 1)) gdb-location-alist)
      (gdb-resync)
      (unless (assoc bptno gdb-location-alist)
	(push (cons bptno "File not found") gdb-location-alist)
	(message-box "Cannot find source file for breakpoint location.
Add directory to search path for source files using the GDB command, dir."))
      (throw 'file-not-found nil))
    (with-current-buffer (find-file-noselect (match-string 1))
      (gdb-init-buffer)
      ;; only want one breakpoint icon at each location
      (save-excursion
	(goto-line (string-to-number line))
	(gdb-put-breakpoint-icon (eq flag ?y) bptno)))))

(add-hook 'find-file-hook 'gdb-find-file-hook)

(defun gdb-find-file-hook ()
  "Set up buffer for debugging if file is part of the source code
of the current session."
  (if (and (buffer-name gud-comint-buffer)
	   ;; in case gud or gdb-ui is just loaded
	   gud-comint-buffer
	   (eq (buffer-local-value 'gud-minor-mode gud-comint-buffer)
	       'gdbmi))
      (if (member buffer-file-name gdb-source-file-list)
	  (with-current-buffer (find-buffer-visiting buffer-file-name)
	    (gdb-init-buffer)))))

(declare-function gud-remove "gdb-mi" t t) ; gud-def
(declare-function gud-break  "gdb-mi" t t) ; gud-def
(declare-function fringe-bitmaps-at-pos "fringe.c" (&optional pos window))

(defun gdb-mouse-set-clear-breakpoint (event)
  "Set/clear breakpoint in left fringe/margin at mouse click.
If not in a source or disassembly buffer just set point."
  (interactive "e")
  (mouse-minibuffer-check event)
  (let ((posn (event-end event)))
    (with-selected-window (posn-window posn)
      (if (or (buffer-file-name) (eq major-mode 'gdb-disassembly-mode))
	  (if (numberp (posn-point posn))
	      (save-excursion
		(goto-char (posn-point posn))
		(if (or (posn-object posn)
			(eq (car (fringe-bitmaps-at-pos (posn-point posn)))
			    'breakpoint))
		    (gud-remove nil)
		  (gud-break nil)))))
      (posn-set-point posn))))

(defun gdb-mouse-toggle-breakpoint-margin (event)
  "Enable/disable breakpoint in left margin with mouse click."
  (interactive "e")
  (mouse-minibuffer-check event)
  (let ((posn (event-end event)))
    (if (numberp (posn-point posn))
	(with-selected-window (posn-window posn)
	  (save-excursion
	    (goto-char (posn-point posn))
	    (if	(posn-object posn)
		(gud-basic-call
		 (let ((bptno (get-text-property
			       0 'gdb-bptno (car (posn-string posn)))))
		   (concat
		    (if (get-text-property
			 0 'gdb-enabled (car (posn-string posn)))
			"-break-disable "
		      "-break-enable ")
		    bptno)))))))))

(defun gdb-mouse-toggle-breakpoint-fringe (event)
  "Enable/disable breakpoint in left fringe with mouse click."
  (interactive "e")
  (mouse-minibuffer-check event)
  (let* ((posn (event-end event))
	 (pos (posn-point posn))
	 obj)
    (when (numberp pos)
      (with-selected-window (posn-window posn)
	(save-excursion
	  (set-buffer (window-buffer (selected-window)))
	  (goto-char pos)
	  (dolist (overlay (overlays-in pos pos))
	    (when (overlay-get overlay 'put-break)
	      (setq obj (overlay-get overlay 'before-string))))
	  (when (stringp obj)
	    (gud-basic-call
	     (concat
	      (if (get-text-property 0 'gdb-enabled obj)
		  "-break-disable "
		"-break-enable ")
	       (get-text-property 0 'gdb-bptno obj)))))))))

(defun gdb-breakpoints-buffer-name ()
  (concat "*breakpoints of " (gdb-get-target-string) "*"))

(def-gdb-display-buffer
 gdb-display-breakpoints-buffer
 'gdb-breakpoints-buffer
 "Display status of user-settable breakpoints.")

(def-gdb-frame-for-buffer
 gdb-frame-breakpoints-buffer
 'gdb-breakpoints-buffer
 "Display status of user-settable breakpoints in a new frame.")

(defvar gdb-breakpoints-mode-map
  (let ((map (make-sparse-keymap))
	(menu (make-sparse-keymap "Breakpoints")))
    (define-key menu [quit] '("Quit"   . gdb-delete-frame-or-window))
    (define-key menu [goto] '("Goto"   . gdb-goto-breakpoint))
    (define-key menu [delete] '("Delete" . gdb-delete-breakpoint))
    (define-key menu [toggle] '("Toggle" . gdb-toggle-breakpoint))
    (suppress-keymap map)
    (define-key map [menu-bar breakpoints] (cons "Breakpoints" menu))
    (define-key map " " 'gdb-toggle-breakpoint)
    (define-key map "D" 'gdb-delete-breakpoint)
    ;; Don't bind "q" to kill-this-buffer as we need it for breakpoint icons.
    (define-key map "q" 'gdb-delete-frame-or-window)
    (define-key map "\r" 'gdb-goto-breakpoint)
    (define-key map [mouse-2] 'gdb-goto-breakpoint)
    (define-key map [follow-link] 'mouse-face)
    map))

(defun gdb-delete-frame-or-window ()
  "Delete frame if there is only one window.  Otherwise delete the window."
  (interactive)
  (if (one-window-p) (delete-frame)
    (delete-window)))

;;from make-mode-line-mouse-map
(defun gdb-make-header-line-mouse-map (mouse function) "\
Return a keymap with single entry for mouse key MOUSE on the header line.
MOUSE is defined to run function FUNCTION with no args in the buffer
corresponding to the mode line clicked."
  (let ((map (make-sparse-keymap)))
    (define-key map (vector 'header-line mouse) function)
    (define-key map (vector 'header-line 'down-mouse-1) 'ignore)
    map))


;; uses "-thread-info". Needs GDB 7.0 onwards.
;;; Threads view

(defun gdb-jump-to (file line)
  (find-file-other-window file)
  (goto-line line))

(define-button-type 'gdb-file-button
  'help-echo "Push to jump to source code"
;  'face 'bold
  'action
  (lambda (b)
    (gdb-jump-to (button-get b 'file)
                 (button-get b 'line))))

(defun gdb-insert-file-location-button (file line)
  "Insert text button which allows jumping to FILE:LINE.

FILE is a full path."
  (insert-text-button
   (format "%s:%d" (file-name-nondirectory file) line)
   :type 'gdb-file-button
   'file file
   'line line))

(defun gdb-threads-buffer-name ()
  (concat "*threads of " (gdb-get-target-string) "*"))

(def-gdb-display-buffer
 gdb-display-threads-buffer
 'gdb-threads-buffer
 "Display GDB threads.")

(def-gdb-frame-for-buffer
 gdb-frame-threads-buffer
 'gdb-threads-buffer
 "Display GDB threads in a new frame.")

(def-gdb-trigger-and-handler
  gdb-invalidate-threads "-thread-info"
  gdb-thread-list-handler gdb-thread-list-handler-custom)

(gdb-set-buffer-rules
 'gdb-threads-buffer 
 'gdb-threads-buffer-name
 'gdb-threads-mode
 'gdb-invalidate-threads)

(defvar gdb-threads-font-lock-keywords
  '(("in \\([^ ]+\\) ("  (1 font-lock-function-name-face))
    (" \\(stopped\\) in "  (1 font-lock-warning-face))
    ("\\(\\(\\sw\\|[_.]\\)+\\)="  (1 font-lock-variable-name-face)))
  "Font lock keywords used in `gdb-threads-mode'.")

(defvar gdb-threads-mode-map
  (let ((map (make-sparse-keymap)))
    (define-key map " " 'gdb-select-thread)
    (define-key map "s" 'gdb-display-stack-for-thread)
    (define-key map "S" 'gdb-frame-stack-for-thread)
    (define-key map "l" 'gdb-display-locals-for-thread)
    (define-key map "L" 'gdb-frame-locals-for-thread)
    (define-key map "r" 'gdb-display-registers-for-thread)
    (define-key map "R" 'gdb-frame-registers-for-thread)
    (define-key map "d" 'gdb-display-disassembly-for-thread)
    (define-key map "D" 'gdb-frame-disassembly-for-thread)
    map))

(define-derived-mode gdb-threads-mode gdb-parent-mode "Threads"
  "Major mode for GDB threads.

\\{gdb-threads-mode-map}"
  (setq gdb-thread-position (make-marker))
  (add-to-list 'overlay-arrow-variable-list 'gdb-thread-position)
  (setq header-line-format gdb-breakpoints-header)
  (set (make-local-variable 'font-lock-defaults)
       '(gdb-threads-font-lock-keywords))
  (run-mode-hooks 'gdb-threads-mode-hook)
  'gdb-invalidate-threads)

(defun gdb-thread-list-handler-custom ()
  (let* ((res (json-partial-output))
         (threads-list (gdb-get-field res 'threads))
         (current-thread (gdb-get-field res 'current-thread-id)))
    (setq gdb-threads-list nil)
    (when (and current-thread
               (not (string-equal current-thread gdb-thread-number)))
      ;; Implicitly switch thread (in case previous one dies)
      (message (concat "GDB switched to another thread: " current-thread))
      (setq gdb-thread-number current-thread))
    (set-marker gdb-thread-position nil)
    (dolist (thread threads-list)
      (add-to-list 'gdb-threads-list
                   (cons (gdb-get-field thread 'id)
                         thread))
      (insert (apply 'format `("%s (%s) %s in %s "
                               ,@(gdb-get-many-fields thread 'id 'target-id 'state)
                               ,(gdb-get-field thread 'frame 'func))))
      ;; Arguments
      (insert "(")
      (let ((args (gdb-get-field thread 'frame 'args)))
        (dolist (arg args)
          (insert (apply 'format `("%s=%s" ,@(gdb-get-many-fields arg 'name 'value)))))
        (when args (kill-backward-chars 1)))
      (insert ")")
      (gdb-insert-frame-location (gdb-get-field thread 'frame))
      (insert (format " at %s" (gdb-get-field thread 'frame 'addr)))
      (add-text-properties (line-beginning-position)
                           (line-end-position)
                           `(gdb-thread ,thread))
      (when (string-equal gdb-thread-number
                          (gdb-get-field thread 'id))
        (set-marker gdb-thread-position (line-beginning-position)))
      (newline))))

(defmacro def-gdb-thread-buffer-command (name custom-defun &optional doc)
  "Define a NAME command which will act upon thread on the current line.

CUSTOM-DEFUN may use locally bound `thread' variable, which will
be the value of 'gdb-thread propery of the current line. If
'gdb-thread is nil, error is signaled."
  `(defun ,name ()
     ,(when doc doc)
     (interactive)
     (save-excursion
       (beginning-of-line)
       (let ((thread (get-text-property (point) 'gdb-thread)))
         (if thread
             ,custom-defun
           (error "Not recognized as thread line"))))))

(defmacro def-gdb-thread-buffer-simple-command (name buffer-command &optional doc)
  "Define a NAME which will call BUFFER-COMMAND with id of thread
on the current line."
  `(def-gdb-thread-buffer-command ,name
     (,buffer-command (gdb-get-field thread 'id))
     ,doc))

(def-gdb-thread-buffer-command gdb-select-thread
  (if (string-equal (gdb-get-field thread 'state) "running")
      (error "Cannot select running thread")
    (let ((new-id (gdb-get-field thread 'id)))
      (setq gdb-thread-number new-id)
      (gud-basic-call (concat "-thread-select " new-id))))
  "Select the thread at current line of threads buffer.")

(def-gdb-thread-buffer-simple-command
  gdb-display-stack-for-thread
  gdb-display-stack-buffer
  "Display stack buffer for the thread at current line.")

(def-gdb-thread-buffer-simple-command
  gdb-display-locals-for-thread
  gdb-display-locals-buffer
  "Display locals buffer for the thread at current line.")

(def-gdb-thread-buffer-simple-command
  gdb-display-registers-for-thread
  gdb-display-registers-buffer
  "Display registers buffer for the thread at current line.")

(def-gdb-thread-buffer-simple-command
  gdb-display-disassembly-for-thread
  gdb-display-disassembly-buffer
  "Display disassembly buffer for the thread at current line.")

(def-gdb-thread-buffer-simple-command
  gdb-frame-stack-for-thread
  gdb-frame-stack-buffer
  "Display a new frame with stack buffer for the thread at
current line.")

(def-gdb-thread-buffer-simple-command
  gdb-frame-locals-for-thread
  gdb-frame-locals-buffer
  "Display a new frame with locals buffer for the thread at
current line.")

(def-gdb-thread-buffer-simple-command
  gdb-frame-registers-for-thread
  gdb-frame-registers-buffer
  "Display a new frame with registers buffer for the thread at
current line.")

(def-gdb-thread-buffer-simple-command
  gdb-frame-disassembly-for-thread
  gdb-frame-disassembly-buffer
  "Display a new frame with disassembly buffer for the thread at
current line.")


;;; Memory view

(defcustom gdb-memory-rows 8
  "Number of data rows in memory window."
  :type 'integer
  :group 'gud
  :version "23.2")

(defcustom gdb-memory-columns 4
  "Number of data columns in memory window."
  :type 'integer
  :group 'gud
  :version "23.2")

(defcustom gdb-memory-format "x"
  "Display format of data items in memory window."
  :type '(choice (const :tag "Hexadecimal" "x")
	 	 (const :tag "Signed decimal" "d")
	 	 (const :tag "Unsigned decimal" "u")
		 (const :tag "Octal" "o")
		 (const :tag "Binary" "t"))
  :group 'gud
  :version "22.1")

(defcustom gdb-memory-unit 4
  "Unit size of data items in memory window."
  :type '(choice (const :tag "Byte" 1)
		 (const :tag "Halfword" 2)
		 (const :tag "Word" 4)
		 (const :tag "Giant word" 8))
  :group 'gud
  :version "23.2")

(def-gdb-trigger-and-handler
  gdb-invalidate-memory
  (format "-data-read-memory %s %s %d %d %d" 
          gdb-memory-address
          gdb-memory-format
          gdb-memory-unit
          gdb-memory-rows
          gdb-memory-columns)
  gdb-read-memory-handler
  gdb-read-memory-custom)

(gdb-set-buffer-rules
 'gdb-memory-buffer
 'gdb-memory-buffer-name
 'gdb-memory-mode
 'gdb-invalidate-memory)

(defun gdb-memory-column-width (size format)
  "Return length of string with memory unit of SIZE in FORMAT.

SIZE is in bytes, as in `gdb-memory-unit'. FORMAT is a string as
in `gdb-memory-format'."
  (let ((format-base (cdr (assoc format
                                 '(("x" . 16)
                                   ("d" . 10) ("u" . 10)
                                   ("o" . 8)
                                   ("t" . 2))))))
    (if format-base
        (let ((res (ceiling (log (expt 2.0 (* size 8)) format-base))))
          (cond ((string-equal format "x")
                 (+ 2 res)) ; hexadecimal numbers have 0x in front
                ((or (string-equal format "d")
                     (string-equal format "o"))
                 (1+ res))
                (t res)))
      (error "Unknown format"))))

(defun gdb-read-memory-custom ()
  (let* ((res (json-partial-output))
         (err-msg (gdb-get-field res 'msg)))
    (if (not err-msg)
        (let ((memory (gdb-get-field res 'memory)))
          (setq gdb-memory-address (gdb-get-field res 'addr))
          (setq gdb-memory-next-page (gdb-get-field res 'next-page))
          (setq gdb-memory-prev-page (gdb-get-field res 'prev-page))
          (setq gdb-memory-last-address gdb-memory-address)
        (dolist (row memory)
          (insert (concat (gdb-get-field row 'addr) ":"))
          (dolist (column (gdb-get-field row 'data))
            (insert (gdb-pad-string column
                                    (+ 2 (gdb-memory-column-width
                                          gdb-memory-unit
                                          gdb-memory-format)))))
          (newline)))
      ;; Show last page instead of empty buffer when out of bounds
      (progn
        (let ((gdb-memory-address gdb-memory-last-address))
          (gdb-invalidate-memory)
          (error err-msg))))))

(defvar gdb-memory-mode-map
  (let ((map (make-sparse-keymap)))
    (suppress-keymap map t)
    (define-key map "q" 'kill-this-buffer)
    (define-key map "n" 'gdb-memory-show-next-page)
    (define-key map "p" 'gdb-memory-show-previous-page)
    (define-key map "a" 'gdb-memory-set-address)
    (define-key map "t" 'gdb-memory-format-binary)
    (define-key map "o" 'gdb-memory-format-octal)
    (define-key map "u" 'gdb-memory-format-unsigned)
    (define-key map "d" 'gdb-memory-format-signed)
    (define-key map "x" 'gdb-memory-format-hexadecimal)
    (define-key map "b" 'gdb-memory-unit-byte)
    (define-key map "h" 'gdb-memory-unit-halfword)
    (define-key map "w" 'gdb-memory-unit-word)
    (define-key map "g" 'gdb-memory-unit-giant)
    (define-key map "R" 'gdb-memory-set-rows)
    (define-key map "C" 'gdb-memory-set-columns)
     map))

(defun gdb-memory-set-address-event (event)
  "Handle a click on address field in memory buffer header."
  (interactive "e")
  (save-selected-window
    (select-window (posn-window (event-start event)))
    (gdb-memory-set-address)))

;; Non-event version for use within keymap
(defun gdb-memory-set-address ()
  "Set the start memory address."
  (interactive)
  (let ((arg (read-from-minibuffer "Memory address: ")))
    (setq gdb-memory-address arg))
  (gdb-invalidate-memory))

(defmacro def-gdb-set-positive-number (name variable echo-string &optional doc)
  "Define a function NAME which reads new VAR value from minibuffer."
  `(defun ,name (event)
     ,(when doc doc)
     (interactive "e")
     (save-selected-window
       (select-window (posn-window (event-start event)))
       (let* ((arg (read-from-minibuffer ,echo-string))
              (count (string-to-number arg)))
         (if (<= count 0)
             (error "Positive number only")
           (customize-set-variable ',variable count)
           (gdb-invalidate-memory))))))

(def-gdb-set-positive-number
  gdb-memory-set-rows
  gdb-memory-rows
  "Rows: "
  "Set the number of data rows in memory window.")

(def-gdb-set-positive-number
  gdb-memory-set-columns
  gdb-memory-columns
  "Columns: "
  "Set the number of data columns in memory window.")

(defmacro def-gdb-memory-format (name format doc)
  "Define a function NAME to switch memory buffer to use FORMAT.

DOC is an optional documentation string."
  `(defun ,name () ,(when doc doc)
     (interactive)
     (customize-set-variable 'gdb-memory-format ,format)
     (gdb-invalidate-memory)))

(def-gdb-memory-format
  gdb-memory-format-binary "t"
  "Set the display format to binary.")

(def-gdb-memory-format
  gdb-memory-format-octal "o"
  "Set the display format to octal.")

(def-gdb-memory-format
  gdb-memory-format-unsigned "u"
  "Set the display format to unsigned decimal.")

(def-gdb-memory-format
  gdb-memory-format-signed "d"
  "Set the display format to decimal.")

(def-gdb-memory-format
  gdb-memory-format-hexadecimal "x"
  "Set the display format to hexadecimal.")

(defvar gdb-memory-format-map
  (let ((map (make-sparse-keymap)))
    (define-key map [header-line down-mouse-3] 'gdb-memory-format-menu-1)
    map)
  "Keymap to select format in the header line.")

(defvar gdb-memory-format-menu (make-sparse-keymap "Format")
  "Menu of display formats in the header line.")

(define-key gdb-memory-format-menu [binary]
  '(menu-item "Binary" gdb-memory-format-binary
	      :button (:radio . (equal gdb-memory-format "t"))))
(define-key gdb-memory-format-menu [octal]
  '(menu-item "Octal" gdb-memory-format-octal
	      :button (:radio . (equal gdb-memory-format "o"))))
(define-key gdb-memory-format-menu [unsigned]
  '(menu-item "Unsigned Decimal" gdb-memory-format-unsigned
	      :button (:radio . (equal gdb-memory-format "u"))))
(define-key gdb-memory-format-menu [signed]
  '(menu-item "Signed Decimal" gdb-memory-format-signed
	      :button (:radio . (equal gdb-memory-format "d"))))
(define-key gdb-memory-format-menu [hexadecimal]
  '(menu-item "Hexadecimal" gdb-memory-format-hexadecimal
	      :button (:radio . (equal gdb-memory-format "x"))))

(defun gdb-memory-format-menu (event)
  (interactive "@e")
  (x-popup-menu event gdb-memory-format-menu))

(defun gdb-memory-format-menu-1 (event)
  (interactive "e")
  (save-selected-window
    (select-window (posn-window (event-start event)))
    (let* ((selection (gdb-memory-format-menu event))
	   (binding (and selection (lookup-key gdb-memory-format-menu
					       (vector (car selection))))))
      (if binding (call-interactively binding)))))

(defmacro def-gdb-memory-unit (name unit-size doc)
  "Define a function NAME to switch memory unit size to UNIT-SIZE.

DOC is an optional documentation string."
  `(defun ,name () ,(when doc doc)
     (interactive)
     (customize-set-variable 'gdb-memory-unit ,unit-size)
     (gdb-invalidate-memory)))

(def-gdb-memory-unit gdb-memory-unit-giant 8
  "Set the unit size to giant words (eight bytes).")

(def-gdb-memory-unit gdb-memory-unit-word 4
  "Set the unit size to words (four bytes).")

(def-gdb-memory-unit gdb-memory-unit-halfword 2
  "Set the unit size to halfwords (two bytes).")

(def-gdb-memory-unit gdb-memory-unit-byte 1
  "Set the unit size to bytes.")

(defmacro def-gdb-memory-show-page (name address-var &optional doc)
  "Define a function NAME which show new address in memory buffer.

The defined function switches Memory buffer to show address
stored in ADDRESS-VAR variable.

DOC is an optional documentation string."
  `(defun ,name
     ,(when doc doc)
     (interactive)
     (let ((gdb-memory-address ,address-var))
       (gdb-invalidate-memory))))

(def-gdb-memory-show-page gdb-memory-show-previous-page
  gdb-memory-prev-page)

(def-gdb-memory-show-page gdb-memory-show-next-page
  gdb-memory-next-page)

(defvar gdb-memory-unit-map
  (let ((map (make-sparse-keymap)))
    (define-key map [header-line down-mouse-3] 'gdb-memory-unit-menu-1)
    map)
  "Keymap to select units in the header line.")

(defvar gdb-memory-unit-menu (make-sparse-keymap "Unit")
  "Menu of units in the header line.")

(define-key gdb-memory-unit-menu [giantwords]
  '(menu-item "Giant words" gdb-memory-unit-giant
	      :button (:radio . (equal gdb-memory-unit 8))))
(define-key gdb-memory-unit-menu [words]
  '(menu-item "Words" gdb-memory-unit-word
	      :button (:radio . (equal gdb-memory-unit 4))))
(define-key gdb-memory-unit-menu [halfwords]
  '(menu-item "Halfwords" gdb-memory-unit-halfword
	      :button (:radio . (equal gdb-memory-unit 2))))
(define-key gdb-memory-unit-menu [bytes]
  '(menu-item "Bytes" gdb-memory-unit-byte
	      :button (:radio . (equal gdb-memory-unit 1))))

(defun gdb-memory-unit-menu (event)
  (interactive "@e")
  (x-popup-menu event gdb-memory-unit-menu))

(defun gdb-memory-unit-menu-1 (event)
  (interactive "e")
  (save-selected-window
    (select-window (posn-window (event-start event)))
    (let* ((selection (gdb-memory-unit-menu event))
	   (binding (and selection (lookup-key gdb-memory-unit-menu
					       (vector (car selection))))))
      (if binding (call-interactively binding)))))

;;from make-mode-line-mouse-map
(defun gdb-make-header-line-mouse-map (mouse function) "\
Return a keymap with single entry for mouse key MOUSE on the header line.
MOUSE is defined to run function FUNCTION with no args in the buffer
corresponding to the mode line clicked."
  (let ((map (make-sparse-keymap)))
    (define-key map (vector 'header-line mouse) function)
    (define-key map (vector 'header-line 'down-mouse-1) 'ignore)
    map))

(defvar gdb-memory-font-lock-keywords
  '(;; <__function.name+n>
    ("<\\(\\(\\sw\\|[_.]\\)+\\)\\(\\+[0-9]+\\)?>" (1 font-lock-function-name-face))
    )
  "Font lock keywords used in `gdb-memory-mode'.")

(defvar gdb-memory-header
  '(:eval
    (concat
     "Start address["
     (propertize "-"
                  'face font-lock-warning-face
                  'help-echo "mouse-1: decrement address"
                  'mouse-face 'mode-line-highlight
                  'local-map (gdb-make-header-line-mouse-map
                              'mouse-1
                              #'gdb-memory-show-previous-page))
     "|"
     (propertize "+"
                  'face font-lock-warning-face
                  'help-echo "mouse-1: increment address"
                 'mouse-face 'mode-line-highlight
                 'local-map (gdb-make-header-line-mouse-map
                             'mouse-1
                             #'gdb-memory-show-next-page))
    "]: "
    (propertize gdb-memory-address
                 'face font-lock-warning-face
                 'help-echo "mouse-1: set start address"
                 'mouse-face 'mode-line-highlight
                 'local-map (gdb-make-header-line-mouse-map
                             'mouse-1
                             #'gdb-memory-set-address-event))
    "  Rows: "
    (propertize (number-to-string gdb-memory-rows)
                 'face font-lock-warning-face
                 'help-echo "mouse-1: set number of columns"
                 'mouse-face 'mode-line-highlight
                 'local-map (gdb-make-header-line-mouse-map
                             'mouse-1
                             #'gdb-memory-set-rows))
    "  Columns: "
    (propertize (number-to-string gdb-memory-columns)
                 'face font-lock-warning-face
                 'help-echo "mouse-1: set number of columns"
                 'mouse-face 'mode-line-highlight
                 'local-map (gdb-make-header-line-mouse-map
                             'mouse-1
                             #'gdb-memory-set-columns))
    "  Display Format: "
    (propertize gdb-memory-format
                 'face font-lock-warning-face
                 'help-echo "mouse-3: select display format"
                 'mouse-face 'mode-line-highlight
                 'local-map gdb-memory-format-map)
    "  Unit Size: "
    (propertize (number-to-string gdb-memory-unit)
                 'face font-lock-warning-face
                 'help-echo "mouse-3: select unit size"
                 'mouse-face 'mode-line-highlight
                 'local-map gdb-memory-unit-map)))
  "Header line used in `gdb-memory-mode'.")

(define-derived-mode gdb-memory-mode gdb-parent-mode "Memory"
  "Major mode for examining memory.

\\{gdb-memory-mode-map}"
  (setq header-line-format gdb-memory-header)
  (set (make-local-variable 'font-lock-defaults)
       '(gdb-memory-font-lock-keywords))
  (run-mode-hooks 'gdb-memory-mode-hook)
  'gdb-invalidate-memory)

(defun gdb-memory-buffer-name ()
  (concat "*memory of " (gdb-get-target-string) "*"))

(def-gdb-display-buffer
  gdb-display-memory-buffer
  'gdb-memory-buffer
  "Display memory contents.")

(defun gdb-frame-memory-buffer ()
  "Display memory contents in a new frame."
  (interactive)
  (let* ((special-display-regexps (append special-display-regexps '(".*")))
	 (special-display-frame-alist
	  `((left-fringe . 0)
            (right-fringe . 0)
            (width . 83) 
            ,@gdb-frame-parameters)))
    (display-buffer (gdb-get-buffer-create 'gdb-memory-buffer))))


;;; Disassembly view

(defun gdb-disassembly-buffer-name ()
  (gdb-current-context-buffer-name
   (concat "disassembly of " (gdb-get-target-string))))

(def-gdb-display-buffer
 gdb-display-disassembly-buffer
 'gdb-disassembly-buffer
 "Display disassembly for current stack frame.")

(def-gdb-frame-for-buffer
 gdb-frame-disassembly-buffer
 'gdb-disassembly-buffer
 "Display disassembly in a new frame.")

(def-gdb-auto-update-trigger gdb-invalidate-disassembly
  (let* ((frame (gdb-current-buffer-frame))
         (file (gdb-get-field frame 'file))
         (line (gdb-get-field frame 'line)))
    (when file
      (format "-data-disassemble -f %s -l %s -n -1 -- 0" file line)))
  gdb-disassembly-handler)

(def-gdb-auto-update-handler
  gdb-disassembly-handler
  gdb-invalidate-disassembly
  gdb-disassembly-handler-custom)

(gdb-set-buffer-rules
 'gdb-disassembly-buffer
 'gdb-disassembly-buffer-name
 'gdb-disassembly-mode
 'gdb-invalidate-disassembly)

(defvar gdb-disassembly-font-lock-keywords
  '(;; <__function.name+n>
    ("<\\(\\(\\sw\\|[_.]\\)+\\)\\(\\+[0-9]+\\)?>"
     (1 font-lock-function-name-face))
    ;; 0xNNNNNNNN <__function.name+n>: opcode
    ("^0x[0-9a-f]+ \\(<\\(\\(\\sw\\|[_.]\\)+\\)\\+[0-9]+>\\)?:[ \t]+\\(\\sw+\\)"
     (4 font-lock-keyword-face))
    ;; %register(at least i386)
    ("%\\sw+" . font-lock-variable-name-face)
    ("^\\(Dump of assembler code for function\\) \\(.+\\):"
     (1 font-lock-comment-face)
     (2 font-lock-function-name-face))
    ("^\\(End of assembler dump\\.\\)" . font-lock-comment-face))
  "Font lock keywords used in `gdb-disassembly-mode'.")

(defvar gdb-disassembly-mode-map
  ;; TODO
  (make-sparse-keymap))

(define-derived-mode gdb-disassembly-mode gdb-parent-mode "Disassembly"
  "Major mode for GDB disassembly information.

\\{gdb-disassembly-mode-map}"
  (add-to-list 'overlay-arrow-variable-list 'gdb-overlay-arrow-position)
  (setq fringes-outside-margins t)
  (setq gdb-overlay-arrow-position (make-marker))
  (set (make-local-variable 'font-lock-defaults)
       '(gdb-disassembly-font-lock-keywords))
  (run-mode-hooks 'gdb-disassembly-mode-hook)
  'gdb-invalidate-disassembly)

(defun gdb-disassembly-handler-custom ()
  (let* ((pos 1)
         (address (gdb-get-field (gdb-current-buffer-frame) 'addr))
         (res (json-partial-output))
         (instructions (gdb-get-field res 'asm_insns))
         (last-instr (car (last instructions)))
         (column-padding (+ 2 (string-width
                               (apply 'format
                                      `("<%s+%s>:"
                                        ,@(gdb-get-many-fields last-instr 'func-name 'offset)))))))
      (dolist (instr instructions)
      ;; Put overlay arrow
      (when (string-equal (gdb-get-field instr 'address)
                          address)
        (progn
          (setq pos (point))
          (setq fringe-indicator-alist
                (if (string-equal gdb-frame-number "0")
                    nil
                  '((overlay-arrow . hollow-right-triangle))))
          (set-marker gdb-overlay-arrow-position (point))))
      (insert 
       (concat
        (gdb-get-field instr 'address)
        " "
        (gdb-pad-string (apply 'format `("<%s+%s>:" ,@(gdb-get-many-fields instr 'func-name 'offset)))
                        (- column-padding))
        (gdb-get-field instr 'inst)
        "\n")))
      (gdb-disassembly-place-breakpoints)
      (let ((window (get-buffer-window (current-buffer) 0)))
        (set-window-point window pos))
      (setq mode-name
            (concat "Disassembly: " 
                    (gdb-get-field (gdb-current-buffer-frame) 'func)))))

(defun gdb-disassembly-place-breakpoints ()
  (gdb-remove-breakpoint-icons (point-min) (point-max))
  (dolist (breakpoint gdb-breakpoints-list)
    (let* ((breakpoint (cdr breakpoint))
           (bptno (gdb-get-field breakpoint 'number))
           (flag (gdb-get-field breakpoint 'enabled))
           (address (gdb-get-field breakpoint 'addr)))
      (save-excursion
        (goto-char (point-min))
        (if (re-search-forward (concat "^" address) nil t)
            (gdb-put-breakpoint-icon (string-equal flag "y") bptno))))))


;;; Breakpoints view
(defvar gdb-breakpoints-header
 `(,(propertize "Breakpoints"
		'help-echo "mouse-1: select"
		'mouse-face 'mode-line-highlight
		'face 'mode-line
		'local-map
		(gdb-make-header-line-mouse-map
		 'mouse-1
		 (lambda (event) (interactive "e")
		   (save-selected-window
		     (select-window (posn-window (event-start event)))
		     (set-window-dedicated-p (selected-window) nil)
		     (switch-to-buffer
		      (gdb-get-buffer-create 'gdb-breakpoints-buffer))
		     (set-window-dedicated-p (selected-window) t)))))
   " "
   ,(propertize "Threads"
		'help-echo "mouse-1: select"
		'mouse-face 'mode-line-highlight
		'face 'mode-line
		'local-map
		(gdb-make-header-line-mouse-map
		 'mouse-1
                 ;; TODO: same code few lines above
		 (lambda (event) (interactive "e")
		   (save-selected-window
		     (select-window (posn-window (event-start event)))
		     (set-window-dedicated-p (selected-window) nil)
		     (switch-to-buffer
		      (gdb-get-buffer-create 'gdb-threads-buffer))
		     (set-window-dedicated-p (selected-window) t)))
))))

(define-derived-mode gdb-breakpoints-mode gdb-parent-mode "Breakpoints"
  "Major mode for gdb breakpoints.

\\{gdb-breakpoints-mode-map}"
  (setq header-line-format gdb-breakpoints-header)
  (run-mode-hooks 'gdb-breakpoints-mode-hook)
  'gdb-invalidate-breakpoints)

(defun gdb-toggle-breakpoint ()
  "Enable/disable breakpoint at current line of breakpoints buffer."
  (interactive)
  (save-excursion
    (beginning-of-line)
    (let ((breakpoint (get-text-property (point) 'gdb-breakpoint)))
      (if breakpoint
          (gud-basic-call
           (concat (if (string-equal "y" (gdb-get-field breakpoint 'enabled))
                       "-break-disable "
                     "-break-enable ")
                   (gdb-get-field breakpoint 'number)))
        (error "Not recognized as break/watchpoint line")))))

(defun gdb-delete-breakpoint ()
  "Delete the breakpoint at current line of breakpoints buffer."
  (interactive)
  (save-excursion
  (beginning-of-line)
  (let ((breakpoint (get-text-property (point) 'gdb-breakpoint)))
    (if breakpoint
        (gud-basic-call (concat "-break-delete " (gdb-get-field breakpoint 'number)))
      (error "Not recognized as break/watchpoint line")))))
  
(defun gdb-goto-breakpoint (&optional event)
  "Go to the location of breakpoint at current line of
breakpoints buffer."
  (interactive (list last-input-event))
  (if event (posn-set-point (event-end event)))
  ;; Hack to stop gdb-goto-breakpoint displaying in GUD buffer.
  (let ((window (get-buffer-window gud-comint-buffer)))
    (if window (save-selected-window  (select-window window))))
  (save-excursion
  (beginning-of-line)
  (let ((breakpoint (get-text-property (point) 'gdb-breakpoint)))
    (if breakpoint
	(let ((bptno (gdb-get-field breakpoint 'number))
	      (file  (gdb-get-field breakpoint 'file))
	      (line  (gdb-get-field breakpoint 'line)))
	  (save-selected-window
	    (let* ((buffer (find-file-noselect
			 (if (file-exists-p file) file
			   (cdr (assoc bptno gdb-location-alist)))))
		   (window (or (gdb-display-source-buffer buffer)
			       (display-buffer buffer))))
	      (setq gdb-source-window window)
	      (with-current-buffer buffer
		(goto-line (string-to-number line))
		(set-window-point window (point))))))
      (error "Not recognized as break/watchpoint line")))))


;; Frames buffer.  This displays a perpetually correct bactrack trace.
;;
(def-gdb-trigger-and-handler
  gdb-invalidate-frames (gdb-current-context-command "-stack-list-frames")
  gdb-stack-list-frames-handler gdb-stack-list-frames-custom)

(gdb-set-buffer-rules
 'gdb-stack-buffer
 'gdb-stack-buffer-name
 'gdb-frames-mode
 'gdb-invalidate-frames)

(defun gdb-insert-frame-location (frame)
  "Insert \"of file:line\" button or library name for structure FRAME.

FRAME must have either \"file\" and \"line\" members or \"from\"
member."
  (let ((file (gdb-get-field frame 'fullname))
        (line (gdb-get-field frame 'line))
        (from (gdb-get-field frame 'from)))
    (cond (file
           ;; Filename with line number
           (insert " of ")
           (gdb-insert-file-location-button
            file (string-to-number line)))
          ;; Library
          (from (insert (format " of %s" from))))))

(defun gdb-stack-list-frames-custom ()
  (let* ((res (json-partial-output "frame"))
         (stack (gdb-get-field res 'stack)))
         (dolist (frame (nreverse stack))
           (insert (apply 'format `("%s in %s" ,@(gdb-get-many-fields frame 'level 'func))))
           (gdb-insert-frame-location frame)
           (newline))
         (save-excursion
           (goto-char (point-min))
           (forward-line 1)
           (while (< (point) (point-max))
             (add-text-properties (point-at-bol) (1+ (point-at-bol))
                                  '(mouse-face highlight
                                               help-echo "mouse-2, RET: Select frame"))
             (beginning-of-line)
             (when (and (looking-at "^[0-9]+\\s-+\\S-+\\s-+\\(\\S-+\\)")
                        (equal (match-string 1) gdb-selected-frame))
               (if (> (car (window-fringes)) 0)
                   (progn
                     (or gdb-stack-position
                         (setq gdb-stack-position (make-marker)))
                     (set-marker gdb-stack-position (point)))
                 (let ((bl (point-at-bol)))
                   (put-text-property bl (+ bl 4)
                                      'face '(:inverse-video t)))))
             (forward-line 1)))))

(defun gdb-stack-buffer-name ()
  (gdb-current-context-buffer-name
   (concat "stack frames of " (gdb-get-target-string))))

(def-gdb-display-buffer
 gdb-display-stack-buffer
 'gdb-stack-buffer
 "Display backtrace of current stack.")

(def-gdb-frame-for-buffer
 gdb-frame-stack-buffer
 'gdb-stack-buffer
 "Display backtrace of current stack in a new frame.")

(defvar gdb-frames-mode-map
  (let ((map (make-sparse-keymap)))
    (suppress-keymap map)
    (define-key map "q" 'kill-this-buffer)
    (define-key map "\r" 'gdb-frames-select)
    (define-key map [mouse-2] 'gdb-frames-select)
    (define-key map [follow-link] 'mouse-face)
    map))

(defvar gdb-frames-font-lock-keywords
  '(("in \\([^ ]+\\) of "  (1 font-lock-function-name-face)))
  "Font lock keywords used in `gdb-frames-mode'.")

(define-derived-mode gdb-frames-mode gdb-parent-mode "Frames"
  "Major mode for gdb call stack.

\\{gdb-frames-mode-map}"
  (setq gdb-stack-position nil)
  (add-to-list 'overlay-arrow-variable-list 'gdb-stack-position)
  (setq truncate-lines t)  ;; Make it easier to see overlay arrow.
  (set (make-local-variable 'font-lock-defaults)
       '(gdb-frames-font-lock-keywords))
  (run-mode-hooks 'gdb-frames-mode-hook)
  'gdb-invalidate-frames)

(defun gdb-get-frame-number ()
  (save-excursion
    (end-of-line)
    (let* ((pos (re-search-backward "^\\([0-9]+\\)" nil t))
	   (n (or (and pos (match-string-no-properties 1)) "0")))
      n)))

(defun gdb-frames-select (&optional event)
  "Select the frame and display the relevant source."
  (interactive (list last-input-event))
  (if event (posn-set-point (event-end event)))
  (gud-basic-call (concat "-stack-select-frame " (gdb-get-frame-number))))


;; Locals buffer.
;; uses "-stack-list-locals --simple-values". Needs GDB 6.1 onwards.
(def-gdb-trigger-and-handler
  gdb-invalidate-locals
  (concat (gdb-current-context-command "-stack-list-locals") " --simple-values")
  gdb-locals-handler gdb-locals-handler-custom)

(gdb-set-buffer-rules
 'gdb-locals-buffer
 'gdb-locals-buffer-name
 'gdb-locals-mode
 'gdb-invalidate-locals)

(defvar gdb-locals-watch-map
  (let ((map (make-sparse-keymap)))
    (suppress-keymap map)
    (define-key map "\r" 'gud-watch)
    (define-key map [mouse-2] 'gud-watch)
    map)
 "Keymap to create watch expression of a complex data type local variable.")

(defvar gdb-edit-locals-map-1
  (let ((map (make-sparse-keymap)))
    (suppress-keymap map)
    (define-key map "\r" 'gdb-edit-locals-value)
    (define-key map [mouse-2] 'gdb-edit-locals-value)
    map)
 "Keymap to edit value of a simple data type local variable.")

(defun gdb-edit-locals-value (&optional event)
  "Assign a value to a variable displayed in the locals buffer."
  (interactive (list last-input-event))
  (save-excursion
    (if event (posn-set-point (event-end event)))
    (beginning-of-line)
    (let* ((var (current-word))
	   (value (read-string (format "New value (%s): " var))))
      (gud-basic-call
       (concat  "-gdb-set variable " var " = " value)))))

;; Dont display values of arrays or structures.
;; These can be expanded using gud-watch.
(defun gdb-locals-handler-custom ()
  (let ((locals-list (gdb-get-field (json-partial-output) 'locals)))
    (dolist (local locals-list)
      (let ((name (gdb-get-field local 'name))
            (value (gdb-get-field local 'value))
            (type (gdb-get-field local 'type)))
        (if (or (not value)
                (string-match "\\0x" value))
            (add-text-properties 0 (length name)
			    `(mouse-face highlight
			      help-echo "mouse-2: create watch expression"
			      local-map ,gdb-locals-watch-map)
			    name)
          (add-text-properties 0 (length value)
                               `(mouse-face highlight
			        help-echo "mouse-2: edit value"
			        local-map ,gdb-edit-locals-map-1)
			      value))
		       (insert
			(concat name "\t" type
				"\t" value "\n"))))
    (setq mode-name
          (concat "Locals: " (gdb-get-field (gdb-current-buffer-frame) 'func)))))

(defvar gdb-locals-header
 `(,(propertize "Locals"
		'help-echo "mouse-1: select"
		'mouse-face 'mode-line-highlight
		'face 'mode-line
		'local-map
		(gdb-make-header-line-mouse-map
		 'mouse-1
		 (lambda (event) (interactive "e")
		   (save-selected-window
		     (select-window (posn-window (event-start event)))
		     (set-window-dedicated-p (selected-window) nil)
		     (switch-to-buffer
		      (gdb-get-buffer-create 'gdb-locals-buffer))
		     (set-window-dedicated-p (selected-window) t)))))
   " "
   ,(propertize "Registers"
		'help-echo "mouse-1: select"
		'mouse-face 'mode-line-highlight
		'face 'mode-line
		'local-map
		(gdb-make-header-line-mouse-map
		 'mouse-1
		 (lambda (event) (interactive "e")
		   (save-selected-window
		     (select-window (posn-window (event-start event)))
		     (set-window-dedicated-p (selected-window) nil)
		     (switch-to-buffer
		      (gdb-get-buffer-create 'gdb-registers-buffer))
		     (set-window-dedicated-p (selected-window) t)))))))

(defvar gdb-locals-mode-map
  (let ((map (make-sparse-keymap)))
    (suppress-keymap map)
    (define-key map "q" 'kill-this-buffer)
     map))

(define-derived-mode gdb-locals-mode gdb-parent-mode "Locals"
  "Major mode for gdb locals.

\\{gdb-locals-mode-map}"
  (setq header-line-format gdb-locals-header)
  (set (make-local-variable 'font-lock-defaults)
       '(gdb-locals-font-lock-keywords))
  (run-mode-hooks 'gdb-locals-mode-hook)
  'gdb-invalidate-locals)

(defun gdb-locals-buffer-name ()
  (gdb-current-context-buffer-name
   (concat "locals of " (gdb-get-target-string))))

(def-gdb-display-buffer
 gdb-display-locals-buffer
 'gdb-locals-buffer
 "Display local variables of current stack and their values.")

(def-gdb-frame-for-buffer
 gdb-frame-locals-buffer
 'gdb-locals-buffer
 "Display local variables of current stack and their values in a new frame.")


;; Registers buffer.

(def-gdb-trigger-and-handler
  gdb-invalidate-registers
  (concat (gdb-current-context-command "-data-list-register-values") " x")
  gdb-registers-handler
  gdb-registers-handler-custom)

(gdb-set-buffer-rules
 'gdb-registers-buffer
 'gdb-registers-buffer-name
 'gdb-registers-mode
 'gdb-invalidate-registers)

(defun gdb-registers-handler-custom ()
  (let ((register-values (gdb-get-field (json-partial-output) 'register-values))
        (register-names-list (reverse gdb-register-names)))
    (dolist (register register-values)
      (let* ((register-number (gdb-get-field register 'number))
             (value (gdb-get-field register 'value))
             (register-name (nth (string-to-number register-number) 
                                 register-names-list)))
        (insert 
         (concat
          (propertize register-name 'face font-lock-variable-name-face) 
          "\t"
          (if (member register-number gdb-changed-registers)
              (propertize value 'face font-lock-warning-face)
            value)
          "\n"))))))

(defvar gdb-registers-mode-map
  (let ((map (make-sparse-keymap)))
    (suppress-keymap map)
    (define-key map "q" 'kill-this-buffer)
     map))

(define-derived-mode gdb-registers-mode gdb-parent-mode "Registers"
  "Major mode for gdb registers.

\\{gdb-registers-mode-map}"
  (setq header-line-format gdb-locals-header)
  (run-mode-hooks 'gdb-registers-mode-hook)
  'gdb-invalidate-registers)

(defun gdb-registers-buffer-name ()
  (gdb-current-context-buffer-name
   (concat "registers of " (gdb-get-target-string))))

(def-gdb-display-buffer
 gdb-display-registers-buffer
 'gdb-registers-buffer
 "Display integer register contents.")

(def-gdb-frame-for-buffer
 gdb-frame-registers-buffer
 'gdb-registers-buffer
  "Display integer register contents in a new frame.")

;; Needs GDB 6.4 onwards (used to fail with no stack).
(defun gdb-get-changed-registers ()
  (if (and (gdb-get-buffer 'gdb-registers-buffer)
	   (not (gdb-pending-p 'gdb-get-changed-registers)))
      (progn
	(gdb-input
	 (list
	  "-data-list-changed-registers"
	  'gdb-changed-registers-handler))
	(gdb-add-pending 'gdb-get-changed-registers))))

(defun gdb-changed-registers-handler ()
  (gdb-delete-pending 'gdb-get-changed-registers)
  (setq gdb-changed-registers nil)
  (dolist (register-number (gdb-get-field (json-partial-output) 'changed-registers))
    (push register-number gdb-changed-registers)))

(defun gdb-register-names-handler ()
  ;; Don't use gdb-pending-triggers because this handler is called
  ;; only once (in gdb-init-1)
  (setq gdb-register-names nil)
  (dolist (register-name (gdb-get-field (json-partial-output) 'register-names))
    (push register-name gdb-register-names))
  (setq gdb-register-names (reverse gdb-register-names)))


(defun gdb-get-source-file-list ()
  "Create list of source files for current GDB session.
If buffers already exist for any of these files, gud-minor-mode
is set in them."
  (goto-char (point-min))
  (while (re-search-forward gdb-source-file-regexp nil t)
    (push (match-string 1) gdb-source-file-list))
  (dolist (buffer (buffer-list))
    (with-current-buffer buffer
      (when (member buffer-file-name gdb-source-file-list)
	(gdb-init-buffer))))
  (gdb-force-mode-line-update
   (propertize "ready" 'face font-lock-variable-name-face)))

(defun gdb-get-main-selected-frame ()
  "Trigger for `gdb-frame-handler' which uses main current
thread. Called from `gdb-update'."
  (if (not (gdb-pending-p 'gdb-get-main-selected-frame))
      (progn
	(gdb-input
	 (list (gdb-current-context-command "-stack-info-frame") 'gdb-frame-handler))
	(gdb-add-pending 'gdb-get-main-selected-frame))))

(defun gdb-frame-handler ()
  "Sets `gdb-pc-address', `gdb-selected-frame' and
  `gdb-selected-file' to show overlay arrow in source buffer."
  (gdb-delete-pending 'gdb-get-main-selected-frame)
  (let ((frame (gdb-get-field (json-partial-output) 'frame)))
    (when frame
      (setq gdb-frame-number (gdb-get-field frame 'level))
      (setq gdb-selected-frame (gdb-get-field frame 'func))
      (setq gdb-selected-file (gdb-get-field frame 'fullname))
      (let ((line (gdb-get-field frame 'line)))
        (setq gdb-selected-line (or (and line (string-to-number line))
                                    nil)) ; don't fail if line is nil
        (when line ; obey the current file only if we have line info
          (setq gud-last-frame (cons gdb-selected-file gdb-selected-line))
          (gud-display-frame)))
      (if gud-overlay-arrow-position
          (let ((buffer (marker-buffer gud-overlay-arrow-position))
                (position (marker-position gud-overlay-arrow-position)))
            (when buffer
              (with-current-buffer buffer
                (setq fringe-indicator-alist
                      (if (string-equal gdb-frame-number "0")
                          nil
                        '((overlay-arrow . hollow-right-triangle))))
                (setq gud-overlay-arrow-position (make-marker))
                (set-marker gud-overlay-arrow-position position))))))))
  
(defvar gdb-prompt-name-regexp "value=\"\\(.*?\\)\"")

(defun gdb-get-prompt ()
  "Find prompt for GDB session."
  (goto-char (point-min))
  (setq gdb-prompt-name nil)
  (re-search-forward gdb-prompt-name-regexp nil t)
  (setq gdb-prompt-name (match-string 1))
  ;; Insert first prompt.
  (setq gdb-filter-output (concat gdb-filter-output gdb-prompt-name)))

;;;; Window management
(defun gdb-display-buffer (buf dedicated &optional frame)
  (let ((answer (get-buffer-window buf (or frame 0))))
    (if answer
	(display-buffer buf nil (or frame 0)) ;Deiconify the frame if necessary.
      (let ((window (get-lru-window)))
	(if (eq (buffer-local-value 'gud-minor-mode (window-buffer window))
		  'gdbmi)
	    (let* ((largest (get-largest-window))
		   (cur-size (window-height largest)))
	      (setq answer (split-window largest))
	      (set-window-buffer answer buf)
	      (set-window-dedicated-p answer dedicated)
	      answer)
	  (set-window-buffer window buf)
	  window)))))


;;; Shared keymap initialization:

(let ((menu (make-sparse-keymap "GDB-Windows")))
  (define-key gud-menu-map [displays]
    `(menu-item "GDB-Windows" ,menu
		:visible (eq gud-minor-mode 'gdbmi)))
  (define-key menu [gdb] '("Gdb" . gdb-display-gdb-buffer))
  (define-key menu [threads] '("Threads" . gdb-display-threads-buffer))
  (define-key menu [memory] '("Memory" . gdb-display-memory-buffer))
  (define-key menu [disassembly]
    '("Disassembly" . gdb-display-disassembly-buffer))
  (define-key menu [registers] '("Registers" . gdb-display-registers-buffer))
  (define-key menu [inferior]
    '(menu-item "Separate IO" gdb-display-separate-io-buffer
		:enable gdb-use-separate-io-buffer))
  (define-key menu [locals] '("Locals" . gdb-display-locals-buffer))
  (define-key menu [frames] '("Stack" . gdb-display-stack-buffer))
  (define-key menu [breakpoints]
    '("Breakpoints" . gdb-display-breakpoints-buffer)))

(let ((menu (make-sparse-keymap "GDB-Frames")))
  (define-key gud-menu-map [frames]
    `(menu-item "GDB-Frames" ,menu
		:visible (eq gud-minor-mode 'gdbmi)))
  (define-key menu [gdb] '("Gdb" . gdb-frame-gdb-buffer))
  (define-key menu [threads] '("Threads" . gdb-frame-threads-buffer))
<<<<<<< HEAD
;  (define-key menu [memory] '("Memory" . gdb-frame-memory-buffer))
  (define-key menu [memory] '("Memory" . gdb-todo-memory))
  (define-key menu [disassembly] '("Disassembly" . gdb-frame-disassembly-buffer))
=======
  (define-key menu [memory] '("Memory" . gdb-frame-memory-buffer))
  (define-key menu [disassembly] '("Disassembly" . gdb-frame-assembler-buffer))
>>>>>>> 819c74d5
  (define-key menu [registers] '("Registers" . gdb-frame-registers-buffer))
  (define-key menu [inferior]
    '(menu-item "Separate IO" gdb-frame-separate-io-buffer
		:enable gdb-use-separate-io-buffer))
  (define-key menu [locals] '("Locals" . gdb-frame-locals-buffer))
  (define-key menu [frames] '("Stack" . gdb-frame-stack-buffer))
  (define-key menu [breakpoints]
    '("Breakpoints" . gdb-frame-breakpoints-buffer)))

(let ((menu (make-sparse-keymap "GDB-MI")))
  (define-key gud-menu-map [mi]
    `(menu-item "GDB-MI" ,menu :visible (eq gud-minor-mode 'gdbmi)))
  (define-key menu [gdb-customize]
  '(menu-item "Customize" (lambda () (interactive) (customize-group 'gdb))
	      :help "Customize Gdb Graphical Mode options."))
  (define-key menu [gdb-use-separate-io]
  '(menu-item "Separate IO" gdb-use-separate-io-buffer
	      :help "Toggle separate IO for debugged program."
	      :button (:toggle . gdb-use-separate-io-buffer)))
  (define-key menu [gdb-many-windows]
  '(menu-item "Display Other Windows" gdb-many-windows
	      :help "Toggle display of locals, stack and breakpoint information"
	      :button (:toggle . gdb-many-windows)))
  (define-key menu [gdb-restore-windows]
  '(menu-item "Restore Window Layout" gdb-restore-windows
	      :help "Restore standard layout for debug session.")))

(defun gdb-frame-gdb-buffer ()
  "Display GUD buffer in a new frame."
  (interactive)
  (let ((special-display-regexps (append special-display-regexps '(".*")))
	(special-display-frame-alist
	 (remove '(menu-bar-lines) (remove '(tool-bar-lines)
					   gdb-frame-parameters)))
	(same-window-regexps nil))
    (display-buffer gud-comint-buffer)))

(defun gdb-display-gdb-buffer ()
  "Display GUD buffer."
  (interactive)
  (let ((same-window-regexps nil))
    (select-window (display-buffer gud-comint-buffer nil 0))))

(defun gdb-set-window-buffer (name)
  (set-window-buffer (selected-window) (get-buffer name))
  (set-window-dedicated-p (selected-window) t))

(defun gdb-setup-windows ()
  "Layout the window pattern for `gdb-many-windows'."
  (gdb-display-locals-buffer)
  (gdb-display-stack-buffer)
  (delete-other-windows)
  (gdb-display-breakpoints-buffer)
  (delete-other-windows)
  ; Don't dedicate.
  (pop-to-buffer gud-comint-buffer)
  (split-window nil ( / ( * (window-height) 3) 4))
  (split-window nil ( / (window-height) 3))
  (split-window-horizontally)
  (other-window 1)
  (gdb-set-window-buffer (gdb-locals-buffer-name))
  (other-window 1)
  (switch-to-buffer
       (if gud-last-last-frame
	   (gud-find-file (car gud-last-last-frame))
	 (if gdb-main-file
	     (gud-find-file gdb-main-file)
	   ;; Put buffer list in window if we
	   ;; can't find a source file.
	   (list-buffers-noselect))))
  (setq gdb-source-window (selected-window))
  (when gdb-use-separate-io-buffer
    (split-window-horizontally)
    (other-window 1)
    (gdb-set-window-buffer
     (gdb-get-buffer-create 'gdb-inferior-io)))
  (other-window 1)
  (gdb-set-window-buffer (gdb-stack-buffer-name))
  (split-window-horizontally)
  (other-window 1)
  (gdb-set-window-buffer (gdb-breakpoints-buffer-name))
  (other-window 1))

(defcustom gdb-many-windows nil
  "If nil just pop up the GUD buffer unless `gdb-show-main' is t.
In this case it starts with two windows: one displaying the GUD
buffer and the other with the source file with the main routine
of the debugged program.  Non-nil means display the layout shown for
`gdb'."
  :type 'boolean
  :group 'gdb
  :version "22.1")

(defun gdb-many-windows (arg)
  "Toggle the number of windows in the basic arrangement.
With arg, display additional buffers iff arg is positive."
  (interactive "P")
  (setq gdb-many-windows
	(if (null arg)
	    (not gdb-many-windows)
	  (> (prefix-numeric-value arg) 0)))
  (message (format "Display of other windows %sabled"
		   (if gdb-many-windows "en" "dis")))
  (if (and gud-comint-buffer
	   (buffer-name gud-comint-buffer))
      (condition-case nil
	  (gdb-restore-windows)
	(error nil))))

(defun gdb-restore-windows ()
  "Restore the basic arrangement of windows used by gdb.
This arrangement depends on the value of `gdb-many-windows'."
  (interactive)
  (pop-to-buffer gud-comint-buffer)	;Select the right window and frame.
    (delete-other-windows)
  (if gdb-many-windows
      (gdb-setup-windows)
    (when (or gud-last-last-frame gdb-show-main)
      (split-window)
      (other-window 1)
      (switch-to-buffer
       (if gud-last-last-frame
	   (gud-find-file (car gud-last-last-frame))
	 (gud-find-file gdb-main-file)))
      (setq gdb-source-window (selected-window))
      (other-window 1))))

(defun gdb-reset ()
  "Exit a debugging session cleanly.
Kills the gdb buffers, and resets variables and the source buffers."
  (dolist (buffer (buffer-list))
    (unless (eq buffer gud-comint-buffer)
      (with-current-buffer buffer
	(if (eq gud-minor-mode 'gdbmi)
 	    (if (string-match "\\` ?\\*.+\\*\\'" (buffer-name))
		(kill-buffer nil)
	      (gdb-remove-breakpoint-icons (point-min) (point-max) t)
	      (setq gud-minor-mode nil)
	      (kill-local-variable 'tool-bar-map)
	      (kill-local-variable 'gdb-define-alist))))))
  (setq gdb-overlay-arrow-position nil)
  (setq overlay-arrow-variable-list
	(delq 'gdb-overlay-arrow-position overlay-arrow-variable-list))
  (setq fringe-indicator-alist '((overlay-arrow . right-triangle)))
  (setq gdb-stack-position nil)
  (setq overlay-arrow-variable-list
	(delq 'gdb-stack-position overlay-arrow-variable-list))
  (if (boundp 'speedbar-frame) (speedbar-timer-fn))
  (setq gud-running nil)
  (setq gdb-active-process nil)
  (remove-hook 'after-save-hook 'gdb-create-define-alist t))

(defun gdb-get-source-file ()
  "Find the source file where the program starts and display it with related
buffers, if required."
  (goto-char (point-min))
  (if (re-search-forward gdb-source-file-regexp nil t)
      (setq gdb-main-file (match-string 1)))
 (if gdb-many-windows
      (gdb-setup-windows)
   (gdb-get-buffer-create 'gdb-breakpoints-buffer)
   (if gdb-show-main
       (let ((pop-up-windows t))
	 (display-buffer (gud-find-file gdb-main-file))))))

;;from put-image
(defun gdb-put-string (putstring pos &optional dprop &rest sprops)
  "Put string PUTSTRING in front of POS in the current buffer.
PUTSTRING is displayed by putting an overlay into the current buffer with a
`before-string' string that has a `display' property whose value is
PUTSTRING."
  (let ((string (make-string 1 ?x))
	(buffer (current-buffer)))
    (setq putstring (copy-sequence putstring))
    (let ((overlay (make-overlay pos pos buffer))
	  (prop (or dprop
		    (list (list 'margin 'left-margin) putstring))))
      (put-text-property 0 1 'display prop string)
      (if sprops
	  (add-text-properties 0 1 sprops string))
      (overlay-put overlay 'put-break t)
      (overlay-put overlay 'before-string string))))

;;from remove-images
(defun gdb-remove-strings (start end &optional buffer)
  "Remove strings between START and END in BUFFER.
Remove only strings that were put in BUFFER with calls to `gdb-put-string'.
BUFFER nil or omitted means use the current buffer."
  (unless buffer
    (setq buffer (current-buffer)))
  (dolist (overlay (overlays-in start end))
    (when (overlay-get overlay 'put-break)
	  (delete-overlay overlay))))

(defun gdb-put-breakpoint-icon (enabled bptno)
  (let ((start (- (line-beginning-position) 1))
	(end (+ (line-end-position) 1))
	(putstring (if enabled "B" "b"))
	(source-window (get-buffer-window (current-buffer) 0)))
    (add-text-properties
     0 1 '(help-echo "mouse-1: clear bkpt, mouse-3: enable/disable bkpt")
     putstring)
    (if enabled
	(add-text-properties
	 0 1 `(gdb-bptno ,bptno gdb-enabled t) putstring)
      (add-text-properties
       0 1 `(gdb-bptno ,bptno gdb-enabled nil) putstring))
    (gdb-remove-breakpoint-icons start end)
    (if (display-images-p)
	(if (>= (or left-fringe-width
		    (if source-window (car (window-fringes source-window)))
		    gdb-buffer-fringe-width) 8)
	    (gdb-put-string
	     nil (1+ start)
	     `(left-fringe breakpoint
			   ,(if enabled
				'breakpoint-enabled
			      'breakpoint-disabled))
	     'gdb-bptno bptno
	     'gdb-enabled enabled)
	  (when (< left-margin-width 2)
	    (save-current-buffer
	      (setq left-margin-width 2)
	      (if source-window
		  (set-window-margins
		   source-window
		   left-margin-width right-margin-width))))
	  (put-image
	   (if enabled
	       (or breakpoint-enabled-icon
		   (setq breakpoint-enabled-icon
			 (find-image `((:type xpm :data
					      ,breakpoint-xpm-data
					      :ascent 100 :pointer hand)
				       (:type pbm :data
					      ,breakpoint-enabled-pbm-data
					      :ascent 100 :pointer hand)))))
	     (or breakpoint-disabled-icon
		 (setq breakpoint-disabled-icon
		       (find-image `((:type xpm :data
					    ,breakpoint-xpm-data
					    :conversion disabled
					    :ascent 100 :pointer hand)
				     (:type pbm :data
					    ,breakpoint-disabled-pbm-data
					    :ascent 100 :pointer hand))))))
	   (+ start 1)
	   putstring
	   'left-margin))
      (when (< left-margin-width 2)
	(save-current-buffer
	  (setq left-margin-width 2)
	  (let ((window (get-buffer-window (current-buffer) 0)))
	    (if window
	      (set-window-margins
	       window left-margin-width right-margin-width)))))
      (gdb-put-string
       (propertize putstring
		   'face (if enabled 'breakpoint-enabled 'breakpoint-disabled))
       (1+ start)))))

(defun gdb-remove-breakpoint-icons (start end &optional remove-margin)
  (gdb-remove-strings start end)
  (if (display-images-p)
      (remove-images start end))
  (when remove-margin
    (setq left-margin-width 0)
    (let ((window (get-buffer-window (current-buffer) 0)))
      (if window
	  (set-window-margins
	   window left-margin-width right-margin-width)))))

(provide 'gdb-mi)

;; arch-tag: 1b41ea2b-f364-4cec-8f35-e02e4fe01912
;;; gdb-mi.el ends here<|MERGE_RESOLUTION|>--- conflicted
+++ resolved
@@ -2,17 +2,11 @@
 
 ;; Copyright (C) 2007, 2008, 2009 Free Software Foundation, Inc.
 
-<<<<<<< HEAD
 ;; Author: Nick Roberts <nickrob@gnu.org>
 ;; Maintainer: FSF
 ;; Keywords: unix, tools
 
 ;; This file is part of GNU Emacs.
-=======
-;; This file will become part of GNU Emacs.
-;; Version 0.6.1.
-;; Use with gud.el from the same archive.
->>>>>>> 819c74d5
 
 ;; Homepage: http://www.emacswiki.org/emacs/GDB-MI
 
@@ -60,11 +54,7 @@
 ;; doesn't update properly when execution commands are issued from GUD buffer)
 ;; and WORKS BEST when GDB runs asynchronously: maint set linux-async on.
 ;;
-<<<<<<< HEAD
 ;; You need development version of GDB 7.0 for the thread buffer to work.
-=======
-;; You need the DEVELOPMENT VERSION of GDB 7.0 for this code to work.
->>>>>>> 819c74d5
 
 ;; This file replaces gdb-ui.el and is for development with GDB.  Use the
 ;; release branch of Emacs 22 for the latest version of gdb-ui.el.
@@ -540,28 +530,15 @@
   ;; find source file and compilation directory here
   (gdb-input
    ; Needs GDB 6.2 onwards.
-<<<<<<< HEAD
-   (list "-file-list-exec-source-files\n" 'gdb-get-source-file-list))
+   (list "-file-list-exec-source-files" 'gdb-get-source-file-list))
   (if gdb-create-source-file-list
       (gdb-input
         ; Needs GDB 6.0 onwards.
-       (list "-file-list-exec-source-file\n" 'gdb-get-source-file)))
-=======
-   (list "-file-list-exec-source-files" 'gdb-get-source-file-list))
-  (gdb-input
-   ; Needs GDB 6.0 onwards.
-   (list "-file-list-exec-source-file" 'gdb-get-source-file))
->>>>>>> 819c74d5
+       (list "-file-list-exec-source-file" 'gdb-get-source-file)))
   (gdb-input
    (list "-data-list-register-names" 'gdb-register-names-handler))
   (gdb-input
-<<<<<<< HEAD
-   (list "-gdb-show prompt\n" 'gdb-get-prompt)))
-=======
-   (list "-gdb-show prompt" 'gdb-get-prompt))
-  ;;
-  (run-hooks 'gdb-mode-hook))
->>>>>>> 819c74d5
+   (list "-gdb-show prompt" 'gdb-get-prompt)))
 
 (defvar gdb-define-alist nil "Alist of #define directives for GUD tooltips.")
 
@@ -3164,14 +3141,8 @@
 		:visible (eq gud-minor-mode 'gdbmi)))
   (define-key menu [gdb] '("Gdb" . gdb-frame-gdb-buffer))
   (define-key menu [threads] '("Threads" . gdb-frame-threads-buffer))
-<<<<<<< HEAD
-;  (define-key menu [memory] '("Memory" . gdb-frame-memory-buffer))
-  (define-key menu [memory] '("Memory" . gdb-todo-memory))
+  (define-key menu [memory] '("Memory" . gdb-frame-memory-buffer))
   (define-key menu [disassembly] '("Disassembly" . gdb-frame-disassembly-buffer))
-=======
-  (define-key menu [memory] '("Memory" . gdb-frame-memory-buffer))
-  (define-key menu [disassembly] '("Disassembly" . gdb-frame-assembler-buffer))
->>>>>>> 819c74d5
   (define-key menu [registers] '("Registers" . gdb-frame-registers-buffer))
   (define-key menu [inferior]
     '(menu-item "Separate IO" gdb-frame-separate-io-buffer
