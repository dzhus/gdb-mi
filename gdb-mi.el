--- conflicted
+++ resolved
@@ -2240,7 +2240,6 @@
     (define-key map "s" 'gdb-step-thread)
     map))
 
-<<<<<<< HEAD
 (defvar gdb-breakpoints-header
   (list
    (gdb-propertize-header "Breakpoints" gdb-breakpoints-buffer
@@ -2249,10 +2248,7 @@
    (gdb-propertize-header "Threads" gdb-threads-buffer
 			  "mouse-1: select" mode-line-highlight mode-line-inactive)))
 
-(defun gdb-threads-mode ()
-=======
 (define-derived-mode gdb-threads-mode gdb-parent-mode "Threads"
->>>>>>> 1e8dc1c3
   "Major mode for GDB threads.
 
 \\{gdb-threads-mode-map}"
@@ -2969,19 +2965,7 @@
  
 ;;; Breakpoints view
-<<<<<<< HEAD
-(defun gdb-breakpoints-mode ()
-=======
-(defvar gdb-breakpoints-header
-  (list
-   (gdb-propertize-header "Breakpoints" gdb-breakpoints-buffer
-			  nil nil mode-line)
-   " "
-   (gdb-propertize-header "Threads" gdb-threads-buffer
-			  "mouse-1: select" mode-line-highlight mode-line-inactive)))
-
 (define-derived-mode gdb-breakpoints-mode gdb-parent-mode "Breakpoints"
->>>>>>> 1e8dc1c3
   "Major mode for gdb breakpoints.
 
 \\{gdb-breakpoints-mode-map}"
